--- conflicted
+++ resolved
@@ -5,6 +5,7 @@
 from typing import Dict, List
 
 import torch
+from torch.testing import FileCheck
 
 # Make the helper files in test/ importable
 pytorch_test_dir = os.path.dirname(os.path.dirname(os.path.realpath(__file__)))
@@ -218,9 +219,6 @@
             a[torch.tensor(0)] = 2
             return a
 
-<<<<<<< HEAD
-        self.checkScript(fn6, (torch.zeros(2, dtype=torch.float32, device="cuda"),))
-=======
         self.checkScript(fn6, (torch.zeros(2, dtype=torch.float32, device="cuda"),))
 
     def test_tensor_item(self):
@@ -291,5 +289,4 @@
         # assert result or exception equal for each (function, inputs)
         for tensor in tensors:
             for i in range(len(script_funs)):
-                self.assertEqual(test_func(script_funs[i], x, tensor), test_func(funs[i], x, tensor))
->>>>>>> e1a7ec3c
+                self.assertEqual(test_func(script_funs[i], x, tensor), test_func(funs[i], x, tensor))