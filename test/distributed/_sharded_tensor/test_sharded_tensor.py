--- conflicted
+++ resolved
@@ -1,9 +1,6 @@
 from functools import wraps
-<<<<<<< HEAD
 import io
-=======
 import sys
->>>>>>> f75e7fde
 import torch
 import torch.distributed as dist
 from torch.distributed import rpc
@@ -281,43 +278,42 @@
         )
 
         pg = dist.new_group(ranks=[1, 2, 3])
-        if self.rank >= 1:
-            sharded_tensor = _sharded_tensor.empty(spec, 10, 20, process_group=pg)
-
-            # Validate local shard.
-            local_shards = sharded_tensor.local_shards()
-            if self.rank >= 2:
-                self.assertEqual(1, len(local_shards))
-                local_shard = local_shards[0].tensor
-                self.assertEqual(torch.device(f"cuda:{self.rank}"), local_shard.device)
-                self.assertEqual((5, 20), local_shard.size())
-            else:
-                self.assertEqual(0, len(local_shards))
-
-            # Validate global metadata.
-            sharded_tensor_metadata = sharded_tensor.metadata()
-            shards_metadata = sharded_tensor_metadata.shards_metadata
-            self.assertEqual(2, len(shards_metadata))
-
-            for shard_rank, shard_metadata in enumerate(shards_metadata):
-                self.assertEqual([shard_rank * 5, 0], shard_metadata.shard_offsets)
-                self.assertEqual([5, 20], shard_metadata.shard_lengths)
-                self.assertEqual(f'rank:{shard_rank + 1}/cuda:{shard_rank + 2}', shard_metadata.placement)
-
-            # Validate remote shards.
-            remote_shards = sharded_tensor.remote_shards()
-            if self.rank >= 2:
-                self.assertEqual(1, len(remote_shards))
-            else:
-                self.assertEqual(2, len(remote_shards))
-
-            for rpc_rank, shards in remote_shards.items():
-                self.assertEqual(1, len(shards))
-                for remote_shard in shards:
-                    shard = remote_shard.to_here()
-                    self.assertEqual(rpc_rank, remote_shard.owner().id)
-                    self.assertEqual(f'rank:{rpc_rank - 1}/cuda:{rpc_rank}', shard.metadata.placement)
-                    self.assertEqual((5, 20), shard.tensor.size())
+        sharded_tensor = _sharded_tensor.empty(spec, 10, 20, process_group=pg)
+
+        # Validate local shard.
+        local_shards = sharded_tensor.local_shards()
+        if self.rank >= 2:
+            self.assertEqual(1, len(local_shards))
+            local_shard = local_shards[0].tensor
+            self.assertEqual(torch.device(f"cuda:{self.rank}"), local_shard.device)
+            self.assertEqual((5, 20), local_shard.size())
+        else:
+            self.assertEqual(0, len(local_shards))
+
+        # Validate global metadata.
+        sharded_tensor_metadata = sharded_tensor.metadata()
+        shards_metadata = sharded_tensor_metadata.shards_metadata
+        self.assertEqual(2, len(shards_metadata))
+
+        for shard_rank, shard_metadata in enumerate(shards_metadata):
+            self.assertEqual([shard_rank * 5, 0], shard_metadata.shard_offsets)
+            self.assertEqual([5, 20], shard_metadata.shard_lengths)
+            self.assertEqual(f'rank:{shard_rank + 1}/cuda:{shard_rank + 2}', shard_metadata.placement)
+
+        # Validate remote shards.
+        remote_shards = sharded_tensor.remote_shards()
+        if self.rank >= 2:
+            self.assertEqual(1, len(remote_shards))
+        else:
+            self.assertEqual(2, len(remote_shards))
+
+        for rpc_rank, shards in remote_shards.items():
+            self.assertEqual(1, len(shards))
+            for remote_shard in shards:
+                shard = remote_shard.to_here()
+                self.assertEqual(rpc_rank, remote_shard.owner().id)
+                self.assertEqual(f'rank:{rpc_rank - 1}/cuda:{rpc_rank}', shard.metadata.placement)
+                self.assertEqual((5, 20), shard.tensor.size())
 
     @with_comms
     @skip_if_lt_x_gpu(4)
@@ -407,12 +403,6 @@
     def test_invalid_sharding(self):
         self.init_pg()
 
-        spec = ChunkShardingSpec(dim=0, placements=["rank:1/cuda:1"])
-        pg = dist.new_group(ranks=[2, 3])
-        if self.rank < 2:
-            with self.assertRaisesRegex(ValueError, 'not part of process group'):
-                _sharded_tensor.empty(spec, 10, 20, process_group=pg)
-
         spec = ChunkShardingSpec(dim='H', placements=["rank:1/cuda:1"])
         with self.assertRaisesRegex(ValueError, 'needs to be an integer'):
             _sharded_tensor.empty(spec, 10, 20)
@@ -518,11 +508,7 @@
     @with_comms
     @skip_if_lt_x_gpu(4)
     @requires_nccl()
-<<<<<<< HEAD
-    def test_state_dict(self):
-=======
     def test_sharded_tensor_sizes(self):
->>>>>>> f75e7fde
         spec = ChunkShardingSpec(
             dim=0,
             placements=[
@@ -533,7 +519,39 @@
             ],
         )
 
-<<<<<<< HEAD
+        # Test with *args
+        sharded_tensor = _sharded_tensor.empty(spec, 10, 20)
+        self.assertEqual(torch.Size([10, 20]), sharded_tensor.size())
+
+        # Test with single *args
+        sharded_tensor = _sharded_tensor.empty(spec, 10)
+        self.assertEqual(torch.Size([10]), sharded_tensor.size())
+
+        # Test with list
+        sharded_tensor = _sharded_tensor.empty(spec, [10, 20])
+        self.assertEqual(torch.Size([10, 20]), sharded_tensor.size())
+
+        # Test with tuple
+        sharded_tensor = _sharded_tensor.empty(spec, (10, 20))
+        self.assertEqual(torch.Size([10, 20]), sharded_tensor.size())
+
+        with self.assertRaises(TypeError):
+            sharded_tensor = _sharded_tensor.empty(spec, 'foo')
+
+    @with_comms
+    @skip_if_lt_x_gpu(4)
+    @requires_nccl()
+    def test_state_dict(self):
+        spec = ChunkShardingSpec(
+            dim=0,
+            placements=[
+                "rank:0/cuda:0",
+                "rank:1/cuda:1",
+                "rank:2/cuda:2",
+                "rank:3/cuda:3",
+            ],
+        )
+
         m = MyShardedModel1(spec)
 
         # Test save
@@ -588,26 +606,6 @@
         # Verify after load.
         self.verify_sharded_tensor(m.sharded_tensor1, module_load.sharded_tensor1)
         self.verify_sharded_tensor(m.submodule.sharded_tensor2, module_load.submodule.sharded_tensor2)
-=======
-        # Test with *args
-        sharded_tensor = _sharded_tensor.empty(spec, 10, 20)
-        self.assertEqual(torch.Size([10, 20]), sharded_tensor.size())
-
-        # Test with single *args
-        sharded_tensor = _sharded_tensor.empty(spec, 10)
-        self.assertEqual(torch.Size([10]), sharded_tensor.size())
-
-        # Test with list
-        sharded_tensor = _sharded_tensor.empty(spec, [10, 20])
-        self.assertEqual(torch.Size([10, 20]), sharded_tensor.size())
-
-        # Test with tuple
-        sharded_tensor = _sharded_tensor.empty(spec, (10, 20))
-        self.assertEqual(torch.Size([10, 20]), sharded_tensor.size())
-
-        with self.assertRaises(TypeError):
-            sharded_tensor = _sharded_tensor.empty(spec, 'foo')
->>>>>>> f75e7fde
 
 
 class TestShardedTensorEnumerable(ShardedTensorTestBase, MultiProcessTestCase):
@@ -895,44 +893,43 @@
 
         pg = dist.new_group(ranks=[1, 2, 3])
 
-        if self.rank >= 1:
-            sharded_tensor = _sharded_tensor.empty(spec, 10, 5, process_group=pg)
-            self.assertEqual((10, 5), sharded_tensor.size())
-            if self.rank == 1 or self.rank == 3:
-                # Verify local shard.
-                local_shard = sharded_tensor.local_shards()[0]
-                self.assertEqual(torch.device(f'cuda:{self.rank}'), local_shard.tensor.device)
-                self.assertEqual((5, 5), local_shard.tensor.size())
-
-                # Verify local shard metadata.
-                self.assertEqual((self.rank // 2 * 5, 0), local_shard.metadata.shard_offsets)
-                self.assertEqual((5, 5), local_shard.metadata.shard_lengths)
-                self.assertEqual(f'rank:{self.rank - 1}/cuda:{self.rank}', local_shard.metadata.placement)
-
-            # Verify global metadata.
-            sharded_tensor_metadata = sharded_tensor.metadata()
-            shards_metadata = sharded_tensor_metadata.shards_metadata
-            self.assertEqual(2, len(shards_metadata))
-            for rank, shard_metadata in enumerate(shards_metadata):
-                self.assertEqual((rank * 5, 0), shard_metadata.shard_offsets)
-                self.assertEqual((5, 5), shard_metadata.shard_lengths)
-                self.assertEqual(f'rank:{rank * 2}/cuda:{rank * 2 + 1}', shard_metadata.placement)
-
-            # Validate remote shards.
-            remote_shards = sharded_tensor.remote_shards()
-            if self.rank == 1 or self.rank == 3:
-                self.assertEqual(1, len(remote_shards))
-            else:
-                self.assertEqual(2, len(remote_shards))
-
-            owners = {}
-            for rpc_rank, shards in remote_shards.items():
-                self.assertEqual(1, len(shards))
-
-                for remote_shard in shards:
-                    self.assertEqual(rpc_rank, remote_shard.owner().id)
-                    shard = remote_shard.to_here()
-                    self.assertEqual((5, 5), shard.tensor.size())
+        sharded_tensor = _sharded_tensor.empty(spec, 10, 5, process_group=pg)
+        self.assertEqual((10, 5), sharded_tensor.size())
+        if self.rank == 1 or self.rank == 3:
+            # Verify local shard.
+            local_shard = sharded_tensor.local_shards()[0]
+            self.assertEqual(torch.device(f'cuda:{self.rank}'), local_shard.tensor.device)
+            self.assertEqual((5, 5), local_shard.tensor.size())
+
+            # Verify local shard metadata.
+            self.assertEqual((self.rank // 2 * 5, 0), local_shard.metadata.shard_offsets)
+            self.assertEqual((5, 5), local_shard.metadata.shard_lengths)
+            self.assertEqual(f'rank:{self.rank - 1}/cuda:{self.rank}', local_shard.metadata.placement)
+
+        # Verify global metadata.
+        sharded_tensor_metadata = sharded_tensor.metadata()
+        shards_metadata = sharded_tensor_metadata.shards_metadata
+        self.assertEqual(2, len(shards_metadata))
+        for rank, shard_metadata in enumerate(shards_metadata):
+            self.assertEqual((rank * 5, 0), shard_metadata.shard_offsets)
+            self.assertEqual((5, 5), shard_metadata.shard_lengths)
+            self.assertEqual(f'rank:{rank * 2}/cuda:{rank * 2 + 1}', shard_metadata.placement)
+
+        # Validate remote shards.
+        remote_shards = sharded_tensor.remote_shards()
+        if self.rank == 1 or self.rank == 3:
+            self.assertEqual(1, len(remote_shards))
+        else:
+            self.assertEqual(2, len(remote_shards))
+
+        owners = {}
+        for rpc_rank, shards in remote_shards.items():
+            self.assertEqual(1, len(shards))
+
+            for remote_shard in shards:
+                self.assertEqual(rpc_rank, remote_shard.owner().id)
+                shard = remote_shard.to_here()
+                self.assertEqual((5, 5), shard.tensor.size())
 
     @with_comms
     @skip_if_lt_x_gpu(4)
