import textwrap
import timeit
import typing

from torch.utils.benchmark._impl import constants
from torch.utils.benchmark._impl.tasks import base as task_base
from torch.utils.benchmark._impl.templates import jit as jit_template
from torch.utils.benchmark._impl.workers import base as worker_base
from torch.utils.benchmark._impl.workers import in_process_worker


class TimeitTask(task_base.TaskBase):

    _worker: worker_base.WorkerBase
    _timer_arg: str

    def __init__(
        self,
        work_spec: constants.WorkSpec,
        timer: typing.Optional[typing.Callable[[], float]] = None,
        worker: typing.Optional[worker_base.WorkerBase] = None,
    ) -> None:
        self._work_spec = work_spec
        self._timer = timer
        self._worker = worker or in_process_worker.InProcessWorker({})

        self.worker.run(jit_template.generate(work_spec=self._work_spec))

        if self._work_spec.language == constants.Language.CPP:
            assert self._timer is None
            self._maybe_timer_arg = ""

        elif self._timer in (None, timeit.default_timer):
            self._maybe_timer_arg = "timer=timeit.default_timer,"

        else:
<<<<<<< HEAD
            self.worker.store("_timeit_task_timer", self._timer, in_memory=True)
            self._maybe_timer_arg = "timer=_timeit_task_timer,"
=======
            assert self._work_spec.language == constants.Language.PYTHON
            if self._timer is None or self._timer is timeit.default_timer:
                self.worker.run(textwrap.dedent("""
                    import timeit
                    _timeit_task_timer = timeit.default_timer
                """))
            else:
                self.worker.store("_timeit_task_timer", self._timer, in_memory=True)

            # Note: A later PR will provide a more ergonomic approach.
            self.worker.run("\n".join([
                "def _timeit_task_inner_f(_timeit_task_number: int):",
                textwrap.indent(self._work_spec.setup, " " * 4),
                "    _timeit_task_start_time = _timeit_task_timer()",
                "    for _ in range(_timeit_task_number):",
                textwrap.indent(self._work_spec.stmt, " " * 8),
                "    return _timeit_task_timer() - _timeit_task_start_time",
            ]))
>>>>>>> 677f617a

    @property
    def worker(self) -> worker_base.WorkerBase:
        return self._worker

    def timeit(self, number: int) -> float:
        self.worker.run(textwrap.dedent(f"""
            _timeit_task_result = {constants.COMPILED_MODULE_NAME}.measure_wall_time(
                n_iter={number},
                n_warmup_iter=1,
                cuda_sync=False,
                {self._maybe_timer_arg}
            )
        """))
        result = self.worker.load("_timeit_task_result")
        assert isinstance(result, float)
        return result<|MERGE_RESOLUTION|>--- conflicted
+++ resolved
@@ -34,29 +34,8 @@
             self._maybe_timer_arg = "timer=timeit.default_timer,"
 
         else:
-<<<<<<< HEAD
             self.worker.store("_timeit_task_timer", self._timer, in_memory=True)
             self._maybe_timer_arg = "timer=_timeit_task_timer,"
-=======
-            assert self._work_spec.language == constants.Language.PYTHON
-            if self._timer is None or self._timer is timeit.default_timer:
-                self.worker.run(textwrap.dedent("""
-                    import timeit
-                    _timeit_task_timer = timeit.default_timer
-                """))
-            else:
-                self.worker.store("_timeit_task_timer", self._timer, in_memory=True)
-
-            # Note: A later PR will provide a more ergonomic approach.
-            self.worker.run("\n".join([
-                "def _timeit_task_inner_f(_timeit_task_number: int):",
-                textwrap.indent(self._work_spec.setup, " " * 4),
-                "    _timeit_task_start_time = _timeit_task_timer()",
-                "    for _ in range(_timeit_task_number):",
-                textwrap.indent(self._work_spec.stmt, " " * 8),
-                "    return _timeit_task_timer() - _timeit_task_start_time",
-            ]))
->>>>>>> 677f617a
 
     @property
     def worker(self) -> worker_base.WorkerBase:
