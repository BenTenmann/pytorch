--- conflicted
+++ resolved
@@ -271,21 +271,10 @@
             }
             ctx_ptr->stack = callstackStr(cs);
           }
-<<<<<<< HEAD
-          ctx_ptr->stack = callstackStr(cs);
-        }
-        if (config.with_module_hierarchy &&
-            fn.scope() != at::RecordScope::BACKWARD_FUNCTION) {
-          ctx_ptr->module_hierarchy = jit::currentModuleHierarchy();
-        }
-#endif
-        if (config.state == ProfilerState::KINETO_GPU_FALLBACK) {
-          try {
-            cudaStubs()->record(nullptr, &ctx_ptr->cuda_event_start_, nullptr);
-          } catch (const std::exception& e) {
-            C10_LOG_EVERY_N(WARNING, 1000) << "Failed to record CUDA event. "
-                                           << e.what();
-=======
+          if (config.with_module_hierarchy &&
+              fn.scope() != at::RecordScope::BACKWARD_FUNCTION) {
+            ctx_ptr->module_hierarchy = jit::currentModuleHierarchy();
+          }
   #endif
           if (config.state == ProfilerState::KINETO_GPU_FALLBACK) {
             try {
@@ -300,7 +289,6 @@
           std::vector<std::vector<int64_t>> shapes;
           if (config.report_input_shapes) {
             shapes = inputSizes(fn);
->>>>>>> ff06681c
           }
           cudaStubs()->nvtxRangePushA(getNvtxStr(
             fn.name(), fn.seqNr(), shapes).c_str());
