import copy
import itertools
import math
import os
import random
import sys
import tempfile
import time
from collections import namedtuple
from contextlib import contextmanager, suppress
from datetime import timedelta
from functools import reduce
from typing import Union, NamedTuple, Callable, Any

import torch
import torch.cuda
import torch.distributed as dist
import torch.distributed.algorithms.ddp_comm_hooks.post_localSGD_hook as post_localSGD
import torch.distributed.algorithms.ddp_comm_hooks.powerSGD_hook as powerSGD
import torch.distributed.algorithms.model_averaging.averagers as averagers
import torch.distributed.algorithms.model_averaging.utils as model_averaging_utils
import torch.nn as nn
import torch.nn.functional as F
from torch._utils_internal import TEST_MASTER_ADDR as MASTER_ADDR
from torch._utils_internal import TEST_MASTER_PORT as MASTER_PORT
from torch.cuda.amp import GradScaler, autocast
from torch.distributed.algorithms.ddp_comm_hooks import default_hooks as default
from torch.distributed.algorithms.ddp_comm_hooks import (
    quantization as quantization_hooks,
)
from torch.distributed.distributed_c10d import (
    get_world_size,
    _get_default_group,
    AllreduceOptions,
    GroupMember,
)
from torch.nn.parallel import DistributedDataParallel
from torch.nn.parallel.distributed import _dump_DDP_relevant_env_vars
from torch.testing._internal.common_distributed import (
    MultiProcessTestCase,
    TEST_SKIPS,
    initialize_temp_directories,
    cleanup_temp_dir,
    simple_sparse_reduce_tests,
    skip_if_rocm,
    skip_if_small_worldsize,
    skip_if_lt_x_gpu,
    nccl_skip_if_lt_x_gpu,
    skip_if_no_gpu,
    require_n_gpus_for_nccl_backend,
    requires_nccl_version,
    captured_output,
    with_nccl_blocking_wait,
    with_dist_debug_levels,
    verify_ddp_error_logged,
)
from torch.testing._internal.common_utils import (
    IS_MACOS,
    IS_WINDOWS,
    FILE_SCHEMA,
    IS_FBCODE,
    NO_MULTIPROCESSING_SPAWN,
    sandcastle_skip,
    sandcastle_skip_if,
)

if not IS_WINDOWS:
    import torch.distributed.optim.post_localSGD_optimizer as post_localSGD_optimizer
    from torch.distributed.optim.functional_sgd import _FunctionalSGD

from torch.utils.data.distributed import DistributedSampler

try:
    import torchvision

    HAS_TORCHVISION = True
except ImportError:
    HAS_TORCHVISION = False

if sys.platform == "win32":
    import msvcrt
else:
    import fcntl


class Foo:
    def __init__(self, x):
        # Can be tensor or int
        self.x = x

    def __eq__(self, other):
        def eq(value, other):
            if isinstance(value, torch.Tensor):
                return torch.equal(value, other)
            return value == other

        for attr, value in self.__dict__.items():
            other_value = other.__dict__[attr]
            if not eq(value, other_value):
                return False
        return True


f = Foo(10)
f.bar = 1

foo_cpu_tensor = Foo(torch.randn(3, 3))


COLLECTIVES_OBJECT_TEST_LIST = [
    {"key1": 3, "key2": 4, "key3": {"nested": True}},
    f,
    foo_cpu_tensor,
    "foo",
    [1, 2, True, "string", [4, 5, "nested"]],
]

# Allowlist of distributed backends where profiling collectives is supported.
PROFILING_SUPPORTED_BACKENDS = [
    dist.Backend.NCCL,
    dist.Backend.GLOO,
    dist.Backend.MPI,
]

# Allowlist of distributed backends where profiling is supported with use_cuda=True
CUDA_PROFILING_SUPPORTED_BACKENDS = [
    dist.Backend.GLOO,
    dist.Backend.MPI,
    dist.Backend.NCCL,
]

# Allowlist of distributed backends where profiling is supported for p2p ops
SEND_RECV_PROFILING_SUPPORTED_BACKENDS = [
    dist.Backend.MPI,
    dist.Backend.GLOO,
    dist.Backend.NCCL,
]

# Dummy NamedTuple data structures to test DDP support for NamedTuple types.
EXPECTED_FIELDS = ("a", "b")
TestNamedTupleInput_0 = namedtuple("NamedTuple", EXPECTED_FIELDS)


class TestNamedTupleInput_1(NamedTuple):
    a: torch.tensor
    b: torch.tensor


skipIfNoTorchVision = sandcastle_skip_if(not HAS_TORCHVISION, "no torchvision")

BACKEND = os.environ["BACKEND"]
INIT_METHOD = os.getenv("INIT_METHOD", "env://")

DEFAULT_TIMEOUT = 300
CUSTOMIZED_TIMEOUT = {"test_DistributedDataParallel": 500}


def get_profiling_event(postfix, profiler):
    event_list = (
        profiler.events()
        if isinstance(profiler, torch.profiler.profile)
        else profiler.function_events
    )
    return [event for event in event_list if event.name.endswith(postfix)]


# Base error message substring on unfinished reductions.
ddp_prev_reduction_unfinished_str = (
    "Expected to have finished reduction in the prior iteration"
)
# Error message substring when find_unused_parameters=True has not been passed
ddp_recommend_find_unused_params_str = (
    "passing the keyword argument `find_unused_parameters=True`"
)
# Error message substring when find_unused_parameters=True is enabled
ddp_find_unused_params_enabled_str = "Since `find_unused_parameters=True` is enabled"
# Error message substring for possibility of not all model outputs being used
# in loss computation
ddp_outputs_not_used_in_loss_str = (
    "`forward` function outputs participate in calculating loss"
)
# Error message substring suggesting to use TORCH_DISTRIBUTED_DEBUG
ddp_suggest_debug_mode_str = (
    "set the environment variable TORCH_DISTRIBUTED_DEBUG to either INFO or DETAIL"
)


class DDPUnevenTestInput(NamedTuple):
    name: str
    model: nn.Module
    inp: Union[torch.tensor, tuple]
    sync_interval: int
    throw_on_early_termination: bool = False
    hook: Callable = None
    state: Any = None


class _FC2(nn.Module):
    def __init__(self):
        super(_FC2, self).__init__()
        self.fc = nn.Linear(10, 50, bias=True)
        self.fc.bias.requires_grad = False

    def forward(self, x):
        x = self.fc(x)
        return x


class Net(nn.Module):
    def __init__(self):
        super(Net, self).__init__()
        self.fc1 = nn.Linear(2, 10, bias=False)
        self.fc2 = _FC2()
        self.fc3 = nn.Linear(50, 4, bias=False)
        self.relu = nn.ReLU()
        self.no_grad_param = nn.Parameter(
            torch.tensor([2, 2]).long(), requires_grad=False
        )

    def forward(self, x):
        x = self.relu(self.fc1(x))
        x = self.relu(self.fc2(x))
        x = self.fc3(x)
        return F.softmax(x, dim=1)


class LargeNet(nn.Module):
    def __init__(self):
        super(LargeNet, self).__init__()
        self.fc1 = nn.Linear(1000, 2000, bias=False)
        self.fc2 = nn.Linear(2000, 500, bias=False)

    def forward(self, x):
        x = self.fc1(x)
        x = self.fc2(x)
        return x


class Task(nn.Module):
    def __init__(self):
        super().__init__()
        self.p = nn.Parameter(torch.ones(2, 2))

    def forward(self, x):
        return self.p + x


class BatchNormNet(nn.Module):
    def __init__(self, affine=True):
        super(BatchNormNet, self).__init__()
        self.fc1 = nn.Linear(2, 40, bias=False)
        self.bn = nn.BatchNorm1d(4, affine=affine)
        self.fc2 = nn.Linear(40, 4, bias=False)

    def forward(self, x):
        x = torch.reshape(self.fc1(x), (-1, 4, 10))
        x = self.bn(x)
        x = torch.reshape(x, (-1, 40))
        x = self.fc2(x)
        return F.softmax(x, dim=1)


class TwoLinLayerNet(nn.Module):
    def __init__(self):
        super().__init__()
        self.a = nn.Linear(10, 10, bias=False)
        self.b = nn.Linear(10, 10, bias=False)

    def forward(self, x):
        a = self.a(x)
        b = self.b(x)
        return (a, b)


class EmbeddingNet(nn.Module):
    def __init__(self, rank):
        super().__init__()
        embedding_dim = 500 if rank == 0 else 50
        self.embedding = nn.Embedding(num_embeddings=10, embedding_dim=embedding_dim)
        self.lin = nn.Linear(embedding_dim, 1)

    def forward(self, x):
        x = self.embedding(x)
        return self.lin(x)


class ControlFlowToyModel(nn.Module):
    def __init__(self):
        super(ControlFlowToyModel, self).__init__()
        self.lin1 = nn.Linear(10, 10, bias=False)
        self.lin2 = nn.Linear(10, 10, bias=False)

    def forward(self, x):
        # Second layer is used dependent on input x.
        use_second_layer = torch.equal(x, torch.ones(20, 10, device=x.device))
        if use_second_layer:
            return self.lin2(F.relu(self.lin1(x)))
        else:
            return F.relu(self.lin1(x))


DDP_NET = Net()
BN_NET = BatchNormNet()
BN_NET_NO_AFFINE = BatchNormNet(affine=False)
ONLY_SBN_NET = nn.SyncBatchNorm(2, momentum=0.99)


def get_timeout(test_id):
    test_name = test_id.split(".")[-1]
    if test_name in CUSTOMIZED_TIMEOUT:
        return CUSTOMIZED_TIMEOUT[test_name]
    else:
        return DEFAULT_TIMEOUT


default_pg_timeout = 60

CUSTOM_PG_TIMEOUT = {
    # This test runs slowly and needs additional time to complete, otherwise can
    # be taken down by NCCL_ASYNC_ERROR_HANDLING
    "test_ddp_uneven_inputs": 300,
    # This test has a short timeout since it tests being taken down by
    # NCCL_ASYNC_ERROR_HANDLING which we want to happen quickly.
    "test_ddp_model_diff_across_ranks": 5,
}


def require_backend(backends):
    if BACKEND not in backends:
        return sandcastle_skip("Test requires backend to be one of %s" % backends)
    return lambda func: func


def require_backends_available(backends):
    def check(backend):
        if backend == dist.Backend.GLOO:
            return dist.is_gloo_available()
        if backend == dist.Backend.NCCL:
            return dist.is_nccl_available()
        if backend == dist.Backend.MPI:
            return dist.is_mpi_available()
        return False

    if not all(check(dist.Backend(backend)) for backend in backends):
        return sandcastle_skip("Test requires backends to be available %s" % backends)
    return lambda func: func


def require_world_size(world_size):
    if int(os.environ["WORLD_SIZE"]) < world_size:
        return sandcastle_skip("Test requires world size of %d" % world_size)
    return lambda func: func


def apply_hack_for_nccl():
    # This is a hack for a known NCCL issue using multiprocess
    # in conjunction with multiple threads to manage different GPUs which
    # may cause ncclCommInitRank to fail.
    # http://docs.nvidia.com/deeplearning/sdk/nccl-release-notes/rel_2.1.4.html#rel_2.1.4
    # It slows down the performance of collective operations.
    # Without this setting NCCL might throw unhandled error.
    os.environ["NCCL_MAX_NRINGS"] = "1"


@contextmanager
def _lock():
    TEMP_DIR = os.environ["TEMP_DIR"]
    lockfile = os.path.join(TEMP_DIR, "lockfile")
    with open(lockfile, "w") as lf:
        try:
            if sys.platform == "win32":
                msvcrt.locking(lf.fileno(), msvcrt.LK_RLCK, 1)
                yield
            else:
                fcntl.flock(lf.fileno(), fcntl.LOCK_EX)
                yield
        finally:
            if sys.platform == "win32":
                msvcrt.locking(lf.fileno(), msvcrt.LK_UNLCK, 1)
            else:
                fcntl.flock(lf.fileno(), fcntl.LOCK_UN)
            lf.close()


def _build_tensor(size, value=None, dtype=torch.float, device_id=None):
    if value is None:
        value = size
    if device_id is None:
        return torch.empty(size, size, size, dtype=dtype).fill_(value)
    else:
        return torch.empty(size, size, size, dtype=dtype).fill_(value).cuda(device_id)


def _build_multidim_tensor(dim, dim_size, value=None, dtype=torch.float):
    if value is None:
        value = size
    return torch.empty(size=[dim_size for _ in range(dim)], dtype=dtype).fill_(value)


def _create_autograd_profiler():
    return torch.autograd.profiler.profile(record_shapes=True)


def _create_torch_profiler():
    return torch.profiler.profile(
        activities=[
            torch.profiler.ProfilerActivity.CPU,
        ],
        record_shapes=True,
    )


class Barrier(object):
    barrier_id = 0

    @classmethod
    def init(cls):
        cls.barrier_id = 0
        barrier_dir = os.path.join(os.environ["TEMP_DIR"], "barrier")
        for f_name in os.listdir(barrier_dir):
            os.unlink(os.path.join(barrier_dir, f_name))

    @classmethod
    def sync(cls, wait_for=None, timeout=10):
        if wait_for is None:
            wait_for = dist.get_world_size()
        cls.barrier_id += 1
        barrier_dir = os.path.join(os.environ["TEMP_DIR"], "barrier")
        pid = str(os.getpid())
        barrier_file = os.path.join(barrier_dir, pid)
        with _lock():
            with open(barrier_file, "w") as f:
                f.write(str(cls.barrier_id))

        start_time = time.time()
        while True:
            arrived = 0
            with _lock():
                for f_name in os.listdir(barrier_dir):
                    with open(os.path.join(barrier_dir, f_name), "r") as f:
                        data = f.read()
                        if int(data) >= cls.barrier_id:
                            arrived += 1
            if arrived == wait_for:
                break

            if time.time() - start_time > timeout:
                raise RuntimeError("barrier timeout")
            time.sleep(0.1)


class TestDistBackend(MultiProcessTestCase):
    @classmethod
    def setUpClass(cls):
        os.environ["MASTER_ADDR"] = str(MASTER_ADDR)
        os.environ["MASTER_PORT"] = str(MASTER_PORT)
        # NCCL_BLOCKING_WAIT overrides NCCL_ASYNC_ERROR_HANDLING hence tests
        # such as test_batch_isend_irecv_nccl will test NCCL_BLOCKING_WAIT as
        # expected.
        os.environ["NCCL_ASYNC_ERROR_HANDLING"] = "1"
        super().setUpClass()

    def setUp(self):
        super().setUp()
        # initialize temp directories
        initialize_temp_directories()
        # initialize Barrier
        Barrier.init()
        # Skip return code checking for following tests as they are expected to
        # crash a process due to NCCL_ASYNC_ERROR_HANDLING.
        self.skip_return_code_checks = []

    def tearDown(self):
        cleanup_temp_dir()
        super().tearDown()

    @property
    def init_method(self):
        return "{}{file_name}".format(FILE_SCHEMA, file_name=self.file_name)

    @classmethod
    def _run(cls, rank, test_name, file_name, pipe):
        if BACKEND == "nccl" and not torch.cuda.is_available():
            sys.exit(TEST_SKIPS["no_cuda"].exit_code)
        self = cls(test_name)
        self.rank = rank
        self.file_name = file_name

        if torch.cuda.is_available() and torch.cuda.device_count() < int(
            self.world_size
        ):
            sys.exit(TEST_SKIPS[f"multi-gpu-{self.world_size}"].exit_code)
        try:
            pg_timeout_seconds = CUSTOM_PG_TIMEOUT.get(test_name, default_pg_timeout)
            timeout = timedelta(seconds=pg_timeout_seconds)
            dist.init_process_group(
                init_method=self.init_method,
                backend=BACKEND,
                world_size=int(self.world_size),
                rank=self.rank,
                timeout=timeout,
            )
        except RuntimeError as e:
            if "recompile" in e.args[0]:
                sys.exit(TEST_SKIPS["backend_unavailable"].exit_code)

            raise

        # Execute barrier prior to running test to ensure that every process
        # has finished initialization and that the following test
        # immediately exiting due to a skip doesn't cause flakiness.
        self._barrier()

        self.run_test(test_name, pipe)
        self._barrier()
        dist.destroy_process_group()
        sys.exit(0)

    # Needed since MultiProcessTestCase assumes a world_size of 4, but we
    # run these tests under other various world_sizes.
    @property
    def world_size(self):
        return os.environ["WORLD_SIZE"]


class DistributedTest:
    class _DistTestBase:
        def _barrier(self, *args, **kwargs):
            Barrier.sync(*args, **kwargs)

        def _init_group_test(self, **kwargs):
            group = [1, 2]
            group_id = dist.new_group(group, **kwargs)
            rank = dist.get_rank()
            if rank not in group:
                return ([], None, rank)

            return (group, group_id, rank)

        def _init_full_group_test(self, **kwargs):
            group = list(range(0, dist.get_world_size()))
            group_id = dist.new_group(**kwargs)
            rank = dist.get_rank()
            return (group, group_id, rank)

        def _init_global_test(self):
            group = list(range(0, dist.get_world_size()))
            group_id = dist.group.WORLD
            rank = dist.get_rank()
            return (group, group_id, rank)

        # HELPER FOR MULTIGPU TESTS
        def _init_multigpu_helper(self):
            """Multigpu tests are designed to simulate the multi nodes with multi
            GPUs on each node. Nccl backend requires equal #GPUs in each process.
            On a single node, all visible GPUs are evenly
            divided to subsets, each process only uses a subset.
            """
            nGPUs = torch.cuda.device_count()
            world_size = dist.get_world_size()
            visible_devices = range(nGPUs)

            if BACKEND == "nccl":
                apply_hack_for_nccl()

            # If rank is lesser than or equal to number of available GPU's
            # then each rank can be mapped to corresponding GPU.
            nGPUs_per_process = 1
            if world_size > nGPUs:
                nGPUs_per_process = nGPUs // world_size
            rank_to_GPU = {
                i: list(
                    visible_devices[i * nGPUs_per_process : (i + 1) * nGPUs_per_process]
                )
                for i in range(world_size)
            }
            return rank_to_GPU

        def test_dump_DDP_relevant_env_vars(self):
            with captured_output() as (out, _):
                _dump_DDP_relevant_env_vars()
                lines = out.getvalue().splitlines()

            def format_line(var):
                return "env:%s=%s" % (
                    var,
                    os.environ[var] if var in os.environ else "N/A",
                )

            # Check relevant env vars
            vars = [
                "MASTER_ADDR",
                "MASTER_PORT",
                "WORLD_SIZE",
                "NCCL_TOPO_DUMP_FILE",  # N/A
                "NCCL_ASYNC_ERROR_HANDLING",
            ]
            for var in vars:
                line = format_line(var)
                self.assertIn(line, lines)
            # Check irrelevant env vars
            vars = [
                "xxx",
                "yyy",
                "zzz",
            ]
            for var in vars:
                line = format_line(var)
                self.assertNotIn(line, lines)

        # GET RANK
        def test_get_rank(self):
            test_dir = os.path.join(os.environ["TEMP_DIR"], "test_dir")
            pid = str(os.getpid())
            num_processes = dist.get_world_size()
            with open(os.path.join(test_dir, pid), "w") as f:
                f.write(str(dist.get_rank()))

            self._barrier()

            all_ranks = set()
            for f_name in os.listdir(test_dir):
                with open(os.path.join(test_dir, f_name), "r") as f:
                    all_ranks.add(int(f.read()))
            self.assertEqual(len(all_ranks), num_processes)

            self._barrier()

            if dist.get_rank() == 0:
                for f_name in os.listdir(test_dir):
                    os.unlink(os.path.join(test_dir, f_name))

            self._barrier()

        def test_get_backend(self):
            if dist.get_world_size() > 2:
                group = [1, 2]
            else:
                group = [0, 1]
            group_id = dist.new_group(group)
            backend_str = BACKEND.lower()
            self.assertEqual(dist.get_backend(), backend_str)
            if dist.get_rank() in group:
                self.assertEqual(dist.get_backend(group_id), backend_str)
            else:
                with self.assertRaisesRegex(
                    RuntimeError, "Invalid process group specified"
                ):
                    dist.get_backend(group_id)

        def test_Backend_enum_class(self):
            # test parsing
            backend = BACKEND.lower()
            self.assertEqual(dist.Backend(BACKEND.upper()), backend)
            self.assertEqual(dist.Backend(BACKEND), backend)
            with self.assertRaisesRegex(ValueError, "Invalid backend: 'undefined'"):
                dist.Backend("undefined")
            with self.assertRaisesRegex(ValueError, "Invalid backend: 'xYz'"):
                dist.Backend("xYz")
            with self.assertRaises(ValueError):
                dist.Backend(None)
            with self.assertRaises(ValueError):
                dist.Backend(3)
            with self.assertRaises(ValueError):
                dist.Backend(["gloo"])

        # Test destroy
        def test_destroy_group(self):
            if dist.get_world_size() > 2:
                group = [1, 2]
            else:
                group = [0, 1]
            group_id = dist.new_group(group)
            self._barrier()
            dist.destroy_process_group(group_id)

        # Test get rank and size of group
        def test_get_rank_size_group(self):
            if dist.get_world_size() > 2:
                group = [1, 2]
            else:
                group = [0, 1]
            group_id = dist.new_group(group)
            if dist.get_rank() in group:
                self.assertEqual(dist.get_world_size(group_id), 2)
                self.assertTrue(dist.get_rank(group_id) in list(range(2)))
            else:
                self.assertEqual(dist.get_world_size(group_id), -1)
                self.assertEqual(dist.get_rank(group_id), -1)

        # Test destroy full groups
        def test_destroy_full_group(self):
            _, group_id, _ = self._init_full_group_test()
            self._barrier()
            dist.destroy_process_group(group_id)

        # Test get rank and size of full group
        def test_get_rank_size_full_group(self):
            _, group_id, _ = self._init_full_group_test()
            self.assertEqual(dist.get_world_size(group_id), dist.get_world_size())
            self.assertEqual(dist.get_rank(group_id), dist.get_rank())

        def _test_barrier_timeout(self, group_id, timeout):
            local_rank = dist.get_rank(group_id)

            # Only execute barrier on rank == 0, causing it to timeout
            if local_rank == 0:
                expected_time = time.time() + timeout.total_seconds()
                # In debug mode, we execute a monitored_barrier before the
                # collective, so assert on that.
                if dist._get_debug_mode() == dist._DistributedDebugLevel.DETAIL:
                    exception_ctx = self.assertRaisesRegex(
                        Exception, "failed to pass monitoredBarrier"
                    )
                else:
                    exception_ctx = self.assertRaisesRegex(
                        Exception, " (Timed out|closed|timeout) "
                    )
                with exception_ctx:
                    dist.barrier(group_id)
                self.assertGreaterAlmostEqual(time.time(), expected_time, delta=0.1)
            else:
                pass

        @sandcastle_skip_if(BACKEND != "gloo", "Only gloo backend supports timeouts")
        @sandcastle_skip_if(
            not INIT_METHOD.startswith("file://"),
            "Requires file:// initialization method. "
            + "Both tcp:// and env:// rely on the TCP store for which "
            "reinitialization has proven racy.",
        )
        def test_barrier_timeout_global(self):
            dist.destroy_process_group()

            # Explicitly pass world size to the barrier because we've
            # just destroyed any state in torch.distributed.
            self._barrier(wait_for=int(os.environ["WORLD_SIZE"]))

            # Reinitialize global process group
            timeout = timedelta(seconds=1)
            dist.init_process_group(
                init_method=INIT_METHOD,
                backend=BACKEND,
                world_size=int(os.environ["WORLD_SIZE"]),
                rank=self.rank,
                timeout=timeout,
            )
            self._test_barrier_timeout(dist.group.WORLD, timeout)

        @skip_if_small_worldsize
        @sandcastle_skip_if(BACKEND != "gloo", "Only gloo backend supports timeouts")
        def test_barrier_timeout_group(self):
            timeout = timedelta(seconds=5)
            _, group_id, _ = self._init_group_test(timeout=timeout)
            if group_id is not None:
                self._test_barrier_timeout(group_id, timeout)

        @sandcastle_skip_if(BACKEND != "gloo", "Only gloo backend supports timeouts")
        def test_barrier_timeout_full_group(self):
            timeout = timedelta(seconds=1)
            _, group_id, _ = self._init_full_group_test(timeout=timeout)
            if group_id is not None:
                self._test_barrier_timeout(group_id, timeout)

        # This test helper can only be used when using the Gloo or NCCL backend
        # **and** both the Gloo and NCCL backends are available.
        # See the @skip annotations below.
        def _test_group_override_backend(self, initializer):
            if BACKEND == "gloo":
                new_backend = "nccl"
            if BACKEND == "nccl":
                new_backend = "gloo"

            group, group_id, rank = initializer(backend=new_backend)
            if group_id is None:
                return

            if new_backend == "gloo":
                self.assertTrue(isinstance(group_id, dist.ProcessGroupGloo))
            if new_backend == "nccl":
                self.assertTrue(isinstance(group_id, dist.ProcessGroupNCCL))

            self.assertEqual(rank, group[dist.get_rank(group_id)])
            self.assertEqual(len(group), dist.get_world_size(group_id))

            # Pin device (so we avoid NCCL race conditions/deadlocks).
            group_rank = dist.get_rank(group_id)
            torch.cuda.set_device(group_rank)

            # Run broadcast of CUDA tensor (so it works for both Gloo and NCCL).
            tensor = _build_tensor(2, value=group_rank).cuda()
            dist.broadcast(tensor, src=group[0], group=group_id)
            self.assertEqual(_build_tensor(2, value=0), tensor.to("cpu"))

        @require_backend({"gloo", "nccl"})
        @require_backends_available({"gloo", "nccl"})
        @require_world_size(3)
        @skip_if_lt_x_gpu(2)
        def test_backend_group(self):
            self._test_group_override_backend(self._init_group_test)

        @require_backend({"gloo", "nccl"})
        @require_backends_available({"gloo", "nccl"})
        @skip_if_lt_x_gpu(3)
        def test_backend_full_group(self):
            self._test_group_override_backend(self._init_full_group_test)

        @sandcastle_skip_if(
            BACKEND != "nccl" and BACKEND != "gloo",
            "MPI backend does not support creating subgroups on CUDA devices",
        )
        @require_world_size(4)
        @skip_if_lt_x_gpu(2)
        def test_new_subgroups(self):
            subgroup_size = 2
            cur_subgroup, subgroups = dist.new_subgroups(subgroup_size)

            world_size = dist.get_world_size()
            self.assertEqual(cur_subgroup.size(), subgroup_size)
            self.assertEqual(len(subgroups), world_size / subgroup_size)
            self.assertFalse(dist._rank_not_in_group(cur_subgroup))

            for subgroup in subgroups:
                dist.destroy_process_group(subgroup)

        @sandcastle_skip_if(
            BACKEND != "nccl" and BACKEND != "gloo",
            "MPI backend does not support creating subgroups on CUDA devices",
        )
        @skip_if_no_gpu
        def test_new_subgroups_group_size_exceeds_world_size(self):
            with self.assertRaisesRegex(
                ValueError, "The arg 'group_size' must not exceed the world size"
            ):
                dist.new_subgroups(100)

        @sandcastle_skip_if(
            BACKEND != "nccl" and BACKEND != "gloo",
            "MPI backend does not support creating subgroups on CUDA devices",
        )
        @require_world_size(4)
        @skip_if_lt_x_gpu(4)
        def test_new_subgroups_world_size_not_divisible_by_group_size(self):
            with self.assertRaisesRegex(
                ValueError, "The world size must be divisible by 'group_size'"
            ):
                dist.new_subgroups(3)

        @sandcastle_skip_if(
            BACKEND != "nccl" and BACKEND != "gloo",
            "MPI backend does not support creating subgroups on CUDA devices",
        )
        @require_world_size(4)
        @skip_if_lt_x_gpu(4)
        def test_new_subgroups_by_enumeration(self):
            group, group_id, rank = self._init_global_test()
            rank_to_GPU = self._init_multigpu_helper()
            device_id = rank_to_GPU[rank][0]
            cur_subgroup, subgroups = dist.new_subgroups_by_enumeration(
                ranks_per_subgroup_list=[[0, 2], [1, 3]]
            )
            if device_id >= 4:
                self.assertIsNone(cur_subgroup)
            else:
                self.assertEqual(cur_subgroup.size(), 2)
                self.assertEqual(len(subgroups), 2)
                if device_id == 0 or device_id == 2:
                    self.assertEqual(cur_subgroup, subgroups[0])
                else:
                    self.assertEqual(cur_subgroup, subgroups[1])

            for subgroup in subgroups:
                dist.destroy_process_group(subgroup)

        @sandcastle_skip_if(
            BACKEND != "nccl" and BACKEND != "gloo",
            "MPI backend does not support creating subgroups on CUDA devices",
        )
        @require_world_size(4)
        @skip_if_lt_x_gpu(4)
        def test_new_subgroups_by_enumeration_input_rank_exceeds_world_size(self):
            group, group_id, rank = self._init_global_test()
            rank_to_GPU = self._init_multigpu_helper()
            device_id = rank_to_GPU[rank][0]
            world_size = get_world_size(group_id)

            with self.assertRaisesRegex(
                RuntimeError,
                "The new group's rank should be within the the world_size set by init_process_group",
            ):
                dist.new_subgroups_by_enumeration(
                    ranks_per_subgroup_list=[[0, 1], [world_size, 2]]
                )

        @sandcastle_skip_if(
            BACKEND != "nccl" and BACKEND != "gloo",
            "MPI backend does not support creating subgroups on CUDA devices",
        )
        @skip_if_no_gpu
        def test_new_subgroups_by_enumeration_negative_input_rank(self):
            group, group_id, rank = self._init_global_test()

            with self.assertRaisesRegex(
                RuntimeError,
                "The new group's rank should be within the the world_size set by init_process_group",
            ):
                dist.new_subgroups_by_enumeration(
                    ranks_per_subgroup_list=[[-1, -2], [-3, -4]]
                )

        @sandcastle_skip_if(
            BACKEND != "nccl" and BACKEND != "gloo",
            "MPI backend does not support creating subgroups on CUDA devices",
        )
        @require_world_size(4)
        @skip_if_lt_x_gpu(4)
        def test_new_subgroups_overlap_not_allowed(self):
            with self.assertRaisesRegex(
                ValueError, "Rank 1 has appeared in both subgroup"
            ):
                dist.new_subgroups_by_enumeration(
                    ranks_per_subgroup_list=[[0], [1, 2], [1, 3]]
                )

        @sandcastle_skip_if(
            BACKEND != "nccl" and BACKEND != "gloo",
            "MPI backend does not support creating subgroups on CUDA devices",
        )
        @skip_if_lt_x_gpu(2)
        def test_average_parameters(self):
            rank = dist.get_rank()
            rank_to_GPU = self._init_multigpu_helper()
            device_id = rank_to_GPU[rank][0]

            model = nn.Sequential(
                nn.Conv2d(3, 3, kernel_size=3, padding=1),
                nn.ReLU(),
                nn.Linear(1, 5, bias=False),
            ).cuda(device_id)
            # Test global model averaging
            for p in model.parameters():
                p.data = torch.ones_like(p.data)
            model_averaging_utils.average_parameters(
                params=model.parameters(), process_group=None
            )
            # Every element will be the same as the input.
            for p in model.parameters():
                self.assertEqual(p.data, torch.ones_like(p.data))

            # Test partial model averaging
            for p in model.parameters():
                p.data = torch.ones_like(p.data) * rank
            group_nccl = dist.new_group(ranks=[0, 1], backend="nccl")
            model_averaging_utils.average_parameters(
                params=model.parameters(), process_group=group_nccl
            )
            if not dist._rank_not_in_group(group_nccl):
                # Every element on device 0 or 1 should be the average of 0 and 1, i.e., 0.5.
                for p in model.parameters():
                    self.assertEqual(p.data, torch.ones_like(p.data) * 0.5)
            else:
                # Every element on device not in the subgroup should remain the same.
                for p in model.parameters():
                    self.assertEqual(p.data, torch.ones_like(p.data) * rank)

        @sandcastle_skip_if(
            BACKEND != "nccl" and BACKEND != "gloo",
            "MPI backend does not support creating subgroups on CUDA devices",
        )
        @skip_if_lt_x_gpu(2)
        def test_periodic_model_averager(self):
            rank = dist.get_rank()
            rank_to_GPU = self._init_multigpu_helper()
            device_id = rank_to_GPU[rank][0]
            world_size = dist.get_world_size()

            model = nn.Linear(1, 5, bias=False).cuda(device_id)
            param = next(model.parameters())
            tensor = torch.ones_like(param.data) * rank
            expected_avg_tensor = (
                torch.ones_like(param.data) * sum(range(world_size)) / world_size
            )
            period = 4
            for warmup_steps in [12, 13, 14, 15]:
                averager = averagers.PeriodicModelAverager(period=period, warmup_steps=warmup_steps)
                for step in range(0, 20):
                    # Reset the parameters at every step.
                    param.data = copy.deepcopy(tensor)
                    averager.average_parameters(model.parameters())
                    if step >= warmup_steps and (step - warmup_steps) % period == 0:
                        self.assertEqual(param.data, expected_avg_tensor)
                    else:
                        # No model averaging, so the parameters are not updated.
                        self.assertEqual(param.data, tensor)

        # NCCL Batch SEND RECV
        @skip_if_no_gpu
        @sandcastle_skip_if(BACKEND != "nccl", "NCCL Batch Send Recv Only")
        @requires_nccl_version(2700, "Need NCCL 2.7+ for send/recv")
        def test_batch_isend_irecv_nccl(self):
            self._barrier()
            rank = dist.get_rank()
            rank_to_GPU = self._init_multigpu_helper()
            device_id = rank_to_GPU[rank][0]
            torch.cuda.set_device(device_id)
            p2p_op_list = []

            for val in ["1", "0"]:
                os.environ["NCCL_BLOCKING_WAIT"] = val
                for src in range(0, dist.get_world_size()):
                    send_tensor = _build_tensor(rank + 1, device_id=device_id)
                    recv_tensor = _build_tensor(src + 1, value=-1, device_id=device_id)
                    recv_op = dist.P2POp(dist.irecv, recv_tensor, src)
                    p2p_op_list.append(recv_op)
                    send_op = dist.P2POp(dist.isend, send_tensor, src)
                    p2p_op_list.append(send_op)

                reqs = dist.batch_isend_irecv(p2p_op_list)
                for req in reqs:
                    req.wait()

            self._barrier()

        @skip_if_no_gpu
        @sandcastle_skip_if(BACKEND != "nccl", "NCCL Batch Send Recv Only")
        @requires_nccl_version(2700, "Need NCCL 2.7+ for send/recv")
        def test_batch_isend_irecv_self_nccl(self):
            self._barrier()
            rank = dist.get_rank()
            rank_to_GPU = self._init_multigpu_helper()
            device_id = rank_to_GPU[rank][0]
            p2p_op_list = []

            if rank == 0:
                send_tensor = _build_tensor(rank + 1, device_id=device_id)
                recv_tensor = _build_tensor(rank + 1, value=-1, device_id=device_id)
                recv_op = dist.P2POp(dist.irecv, recv_tensor, 0)
                p2p_op_list.append(recv_op)
                send_op = dist.P2POp(dist.isend, send_tensor, 0)
                p2p_op_list.append(send_op)

                reqs = dist.batch_isend_irecv(p2p_op_list)
                for req in reqs:
                    req.wait()

            self._barrier()

        @skip_if_no_gpu
        @skip_if_small_worldsize
        @sandcastle_skip_if(BACKEND != "nccl", "NCCL Batch Send Recv Only")
        @requires_nccl_version(2700, "Need NCCL 2.7+ for send/recv")
        def test_batch_isend_irecv_no_rank_zero_nccl(self):
            self._barrier()
            rank = dist.get_rank()
            rank_to_GPU = self._init_multigpu_helper()
            device_id = rank_to_GPU[rank][0]
            torch.cuda.set_device(device_id)
            p2p_op_list = []

            if rank == 1:
                peer = 2
            elif rank == 2:
                peer = 1

            if rank in [1, 2]:
                send_tensor = _build_tensor(rank + 1, device_id=device_id)
                recv_tensor = _build_tensor(peer + 1, value=-1, device_id=device_id)
                recv_op = dist.P2POp(dist.irecv, recv_tensor, peer)
                p2p_op_list.append(recv_op)
                send_op = dist.P2POp(dist.isend, send_tensor, peer)
                p2p_op_list.append(send_op)

                reqs = dist.batch_isend_irecv(p2p_op_list)
                for req in reqs:
                    req.wait()

            self._barrier()

        # GLOO Batch SEND RECV CPU
        @sandcastle_skip_if(BACKEND != "gloo", "GLOO Batch Send Recv CPU")
        def test_batch_isend_irecv_gloo(self):
            self._barrier()
            rank = dist.get_rank()
            p2p_op_list = []

            for src in range(0, dist.get_world_size()):
                if src == rank:
                    continue
                send_tensor = _build_tensor(rank + 1)
                recv_tensor = _build_tensor(src + 1, value=-1)
                recv_op = dist.P2POp(dist.irecv, recv_tensor, src)
                p2p_op_list.append(recv_op)
                send_op = dist.P2POp(dist.isend, send_tensor, src)
                p2p_op_list.append(send_op)

            reqs = dist.batch_isend_irecv(p2p_op_list)
            for req in reqs:
                req.wait()

            self._barrier()

        # GLOO Batch SEND RECV CPU with provided tags
        @sandcastle_skip_if(BACKEND != "gloo", "GLOO Batch Send Recv CPU")
        def test_batch_isend_irecv_gloo_tags(self):
            self._barrier()
            rank = dist.get_rank()
            p2p_op_list = []

            for src in range(0, dist.get_world_size()):
                if src == rank:
                    continue
                send_tensor = _build_tensor(rank + 1)
                recv_tensor = _build_tensor(src + 1, value=-1)
                recv_op = dist.P2POp(dist.irecv, recv_tensor, src, tag=src)
                p2p_op_list.append(recv_op)
                send_op = dist.P2POp(dist.isend, send_tensor, src, tag=rank)
                p2p_op_list.append(send_op)

            reqs = dist.batch_isend_irecv(p2p_op_list)
            for req in reqs:
                req.wait()

            self._barrier()

        # NCCL Batch SEND RECV Tensor Error
        @sandcastle_skip_if(BACKEND != "nccl", "NCCL Batch Send Recv Only")
        @requires_nccl_version(2700, "Need NCCL 2.7+ for send/recv")
        def test_batch_isend_irecv_tensor_err(self):
            self._barrier()
            rank = dist.get_rank()
            if rank == 0:
                rank_to_GPU = self._init_multigpu_helper()
                device_id = rank_to_GPU[rank][0]
                with self.assertRaisesRegex(
                    RuntimeError, "Tensors must be CUDA and dense"
                ):
                    send_tensor = _build_tensor(rank + 1)
                    send_op = dist.P2POp(dist.isend, send_tensor, 1)
                    req = dist.batch_isend_irecv([send_op])
                    req.wait()

        # NCCL Batch SEND RECV Op Error
        @sandcastle_skip_if(BACKEND != "nccl", "NCCL Batch Send Recv Only")
        @requires_nccl_version(2700, "Need NCCL 2.7+ for send/recv")
        def test_batch_isend_irecv_op_err(self):
            self._barrier()
            rank = dist.get_rank()
            if rank == 0:
                rank_to_GPU = self._init_multigpu_helper()
                device_id = rank_to_GPU[rank][0]
                with self.assertRaisesRegex(RuntimeError, "^Invalid ``op``"):
                    send_tensor = _build_tensor(rank + 1, device_id=device_id)
                    send_op = dist.P2POp(dist.broadcast, send_tensor, 1)
                    req = dist.batch_isend_irecv([send_op])
                    req.wait()

        # NCCL Batch SEND RECV p2p_op_list Error
        @sandcastle_skip_if(BACKEND != "nccl", "NCCL Batch Send Recv Only")
        @requires_nccl_version(2700, "Need NCCL 2.7+ for send/recv")
        def test_batch_isend_irecv_op_list_err(self):
            self._barrier()
            rank = dist.get_rank()
            if rank == 0:
                rank_to_GPU = self._init_multigpu_helper()
                device_id = rank_to_GPU[rank][0]
                with self.assertRaisesRegex(RuntimeError, "^Invalid ``p2p_op_list``"):
                    send_tensor = _build_tensor(rank + 1)
                    req = dist.batch_isend_irecv([1, 2])
                    req.wait()

        # NCCL Batch SEND RECV Mixed Backend Error
        @sandcastle_skip_if(BACKEND != "nccl", "NCCL Batch Send Recv Only")
        @requires_nccl_version(2700, "Need NCCL 2.7+ for send/recv")
        def test_batch_isend_irecv_mixed_backend_err(self):
            self._barrier()
            rank = dist.get_rank()
            rank_to_GPU = self._init_multigpu_helper()
            device_id = rank_to_GPU[rank][0]
            group_gloo = dist.new_group(ranks=[0, 1], backend="gloo")
            group_nccl = dist.new_group(ranks=[0, 1], backend="nccl")
            if rank == 0:
                with self.assertRaisesRegex(
                    RuntimeError, "All groups need to use the same backend"
                ):
                    send_tensor = _build_tensor(rank + 1)
                    send_op_gloo = dist.P2POp(dist.isend, send_tensor, 1, group_gloo)
                    send_op_nccl = dist.P2POp(dist.isend, send_tensor, 1, group_nccl)
                    req = dist.batch_isend_irecv([send_op_gloo, send_op_nccl])
                    req.wait()

        # NCCL SEND RECV
        @skip_if_no_gpu
        @sandcastle_skip_if(BACKEND != "nccl", "NCCL Send Recv Only")
        @requires_nccl_version(2700, "Need NCCL 2.7+ for send/recv")
        def _test_send_recv_nccl(self, profiler_ctx=None):
            # TODO: now that nccl send/recv is supported, there does not seem to
            # be a need to have nccl send/recv be tested separately.
            rank = dist.get_rank()
            rank_to_GPU = self._init_multigpu_helper()
            device_id = rank_to_GPU[rank][0]
            torch.cuda.set_device(device_id)

            tensor = _build_tensor(rank + 1, device_id=device_id)
            profiler_cls = profiler_ctx if profiler_ctx is not None else suppress()
            with profiler_cls as prof:
                for src in range(0, dist.get_world_size()):
                    if src == rank:
                        # Send mode
                        for dst in range(0, dist.get_world_size()):
                            if dst == rank:
                                continue
                            dist.send(tensor, dst)
                    else:
                        # Recv mode
                        expected_tensor = _build_tensor(src + 1)
                        output_tensor = _build_tensor(
                            src + 1, value=-1, device_id=device_id
                        )
                        dist.recv(output_tensor, src)
                        self.assertEqual(output_tensor, expected_tensor)

                self._barrier()

            if profiler_ctx is not None:
                backend = dist.get_backend()
                if backend in SEND_RECV_PROFILING_SUPPORTED_BACKENDS:
                    for event_name in [f"{backend}:send", f"{backend}:recv"]:
                        events = get_profiling_event(event_name, prof)
                        self.assertTrue(events)
                        # Event order is not deterministic, so simply assert their shape
                        # is found in the following list.
                        expected_shapes = [
                            [[rank + 1] * 3] for rank in range(dist.get_world_size())
                        ]
                        for event in events:
                            self.assertTrue(event.input_shapes in expected_shapes)

        @skip_if_no_gpu
        @sandcastle_skip_if(BACKEND != "nccl", "NCCL Send Recv Only")
        @requires_nccl_version(2700, "Need NCCL 2.7+ for send/recv")
        def test_send_recv_nccl(self):
            self._test_send_recv_nccl()

        @skip_if_no_gpu
        @sandcastle_skip_if(BACKEND != "nccl", "NCCL Send Recv Only")
        @requires_nccl_version(2700, "Need NCCL 2.7+ for send/recv")
        def test_send_recv_nccl_autograd_profiler(self):
            profiler_ctx = torch.autograd.profiler.profile(record_shapes=True)
            self._test_send_recv_nccl(profiler_ctx)

        @skip_if_no_gpu
        @sandcastle_skip_if(BACKEND != "nccl", "NCCL Send Recv Only")
        @requires_nccl_version(2700, "Need NCCL 2.7+ for send/recv")
        @sandcastle_skip_if(IS_FBCODE, "Kineto in fbcode causes hang")
        @sandcastle_skip_if(
            IS_MACOS or IS_WINDOWS,
            "torch.profiler not enabled for mac/windows: https://github.com/pytorch/pytorch/pull/56124",
        )
        def test_send_recv_nccl_torch_profiler(self):
            profiler_ctx = torch.profiler.profile(
                activities=[
                    torch.profiler.ProfilerActivity.CPU,
                    torch.profiler.ProfilerActivity.CUDA,
                ],
                record_shapes=True,
            )
            self._test_send_recv_nccl(profiler_ctx)

        # SEND RECV
        def _test_send_recv(self, profiler_ctx):
            rank = dist.get_rank()
            send_size = rank + 1
            tensor = _build_tensor(send_size)
            ctx = profiler_ctx if profiler_ctx is not None else suppress()
            with ctx as prof:
                for src in range(0, dist.get_world_size()):
                    if src == rank:
                        # Send mode
                        for dst in range(0, dist.get_world_size()):
                            if dst == rank:
                                continue
                            dist.send(tensor, dst)
                    else:
                        # Recv mode
                        recv_size = src + 1
                        expected_tensor = _build_tensor(recv_size)
                        output_tensor = _build_tensor(recv_size, value=-1)
                        dist.recv(output_tensor, src)
                        self.assertEqual(output_tensor, expected_tensor)

            if profiler_ctx is not None:
                backend = dist.get_backend()
                if backend in SEND_RECV_PROFILING_SUPPORTED_BACKENDS:
                    for event_name in [f"{backend}:send", f"{backend}:recv"]:
                        events = get_profiling_event(event_name, prof)
                        # Each rank sends/recvs from all other ranks.
                        event_count = sum(e.count for e in events)
                        expected_event_count = dist.get_world_size() - 1
                        self.assertEqual(event_count, expected_event_count)
                        # Event order is not deterministic, so simply assert their shape
                        # is found in the following list.
                        expected_shapes = [
                            [[rank + 1] * 3] for rank in range(dist.get_world_size())
                        ]
                        for event in events:
                            self.assertTrue(event.is_async)
                            self.assertTrue(event.input_shapes in expected_shapes)

        @sandcastle_skip_if(
            BACKEND == "nccl", "Nccl send/recv tested by test_send_recv_nccl"
        )
        def test_send_recv(self):
            self._test_send_recv(profiler_ctx=None)

        @sandcastle_skip_if(
            BACKEND == "nccl", "NCCL send/recv tested by test_send_recv_nccl"
        )
        def test_send_recv_autograd_profiler(self):
            autograd_profiler_ctx = _create_autograd_profiler()
            self._test_send_recv(profiler_ctx=autograd_profiler_ctx)

        @sandcastle_skip_if(
            BACKEND == "nccl", "NCCL send/recv tested by test_send_recv_nccl"
        )
        @sandcastle_skip_if(IS_FBCODE, "Kineto in fbcode causes hang")
        @sandcastle_skip_if(
            IS_MACOS or IS_WINDOWS,
            "torch.profiler not enabled for mac/windows: https://github.com/pytorch/pytorch/pull/56124",
        )
        def test_send_recv_torch_profiler(self):
            torch_profiler_ctx = _create_torch_profiler()
            return self._test_send_recv(profiler_ctx=torch_profiler_ctx)

        # SEND RECV ANY SOURCE
        def _test_send_recv_any_source(self, profiler_ctx):
            rank = dist.get_rank()
            send_recv_size = 10
            tensor = _build_tensor(send_recv_size, value=rank)
            recv_ranks = list()
            irecv_ranks = list()

            ctx = profiler_ctx if profiler_ctx is not None else suppress()
            with ctx as prof:
                for dst in range(0, dist.get_world_size()):
                    if dst == rank:
                        # Recv mode
                        for dst in range(0, dist.get_world_size()):
                            if dst == rank:
                                continue

                            for recv in ["recv", "irecv"]:
                                output_tensor = _build_tensor(send_recv_size, value=-1)

                                if recv == "recv":
                                    sender = dist.recv(output_tensor)
                                    recv_ranks.append(sender)
                                elif recv == "irecv":
                                    work = dist.irecv(output_tensor)
                                    work.wait()
                                    sender = work._source_rank()
                                    irecv_ranks.append(sender)

                                # Assert the scalar value "sender" that should be
                                # equal to the rank of the sender is equal to all
                                # values in the received tensor.
                                self.assertTrue(output_tensor.eq(sender).all())
                    else:
                        # Send mode
                        dist.send(tensor, dst)  # recv
                        dist.send(tensor, dst)  # irecv

            if profiler_ctx is not None:
                backend = dist.get_backend()
                if backend in SEND_RECV_PROFILING_SUPPORTED_BACKENDS:
                    for event_name in [f"{backend}:send", f"{backend}:recvAnySource"]:
                        events = get_profiling_event(event_name, prof)
                        # Each rank sends/recvs from other rank twice.
                        self.assertEqual(
                            sum(event.count for event in events),
                            2 * (dist.get_world_size() - 1),
                        )
                        for event in events:
                            self.assertTrue(event.is_async)
                            self.assertEqual(event.input_shapes, [[send_recv_size] * 3])

                # Each rank would have 2 * (world_size - 1) sends, verify that
                # globally we receive the same amount on the other end.
                recv_ranks_tensor = torch.cat(
                    (torch.tensor(recv_ranks), torch.tensor(irecv_ranks)), 0
                )
                global_recv_ranks = [
                    torch.empty_like(recv_ranks_tensor)
                    for _ in range(dist.get_world_size())
                ]
                dist.all_gather(global_recv_ranks, recv_ranks_tensor)
                global_recv_ranks_list = []
                for tensor in global_recv_ranks:
                    global_recv_ranks_list += tensor.tolist()

                from itertools import groupby

                global_recv_ranks_list.sort()
                frequency = [
                    len(list(group)) for key, group in groupby(global_recv_ranks_list)
                ]
                self.assertEqual(dist.get_world_size(), len(frequency))
                self.assertEqual(
                    [2 * (dist.get_world_size() - 1)] * dist.get_world_size(), frequency
                )
                self._barrier()

        @sandcastle_skip_if(
            BACKEND == "nccl", "Nccl does not support send/recv from any source"
        )
        def test_send_recv_any_source(self):
            self._test_send_recv_any_source(profiler_ctx=None)

        @sandcastle_skip_if(
            BACKEND == "nccl", "Nccl does not support send/recv from any source"
        )
        def test_send_recv_any_source_autograd_profiler(self):
            autograd_profiler_ctx = _create_autograd_profiler()
            self._test_send_recv_any_source(profiler_ctx=autograd_profiler_ctx)

        @sandcastle_skip_if(
            BACKEND == "nccl", "Nccl does not support send/recv from any source"
        )
        @sandcastle_skip_if(IS_FBCODE, "Kineto in fbcode code causes hang")
        @sandcastle_skip_if(
            IS_MACOS or IS_WINDOWS,
            "torch.profiler not enabled for mac/windows: https://github.com/pytorch/pytorch/pull/56124",
        )
        def test_send_recv_any_source_torch_profiler(self):
            torch_profiler_ctx = _create_torch_profiler()
            return self._test_send_recv_any_source(profiler_ctx=torch_profiler_ctx)

        # SEND RECV WITH TAG
        def _test_send_recv_with_tag(self, profiler_ctx):
            rank = dist.get_rank()
            world_size = dist.get_world_size()
            send_recv_size = 10
            tensor = _build_tensor(send_recv_size, value=rank)
            ctx = profiler_ctx if profiler_ctx is not None else suppress()
            with ctx as prof:
                for dst in range(0, world_size):
                    if dst == rank:
                        # Recv mode
                        for src in range(0, world_size):
                            if src == rank:
                                continue
                            output_tensor = _build_tensor(send_recv_size, value=-1)
                            dist.recv(output_tensor, src, tag=src)
                            self.assertTrue(output_tensor.eq(src).all())
                    else:
                        # Send mode
                        dist.send(tensor, dst, tag=rank)

            if profiler_ctx is not None:
                backend = dist.get_backend()
                if backend in SEND_RECV_PROFILING_SUPPORTED_BACKENDS:
                    for event_name in [f"{backend}:send", f"{backend}:recv"]:
                        events = get_profiling_event(event_name, prof)
                        # Each rank sends/recvs from all other ranks
                        event_count = sum(e.count for e in events)
                        expected_event_count = dist.get_world_size() - 1
                        self.assertEqual(event_count, expected_event_count)
                        for event in events:
                            self.assertTrue(event.is_async)
                            self.assertEqual(event.name, event_name)
                            self.assertEqual(event.input_shapes, [[send_recv_size] * 3])

        @sandcastle_skip_if(
            BACKEND == "nccl", "NCCL send/recv tested by test_send_recv_nccl"
        )
        def test_send_recv_with_tag(self):
            self._test_send_recv_with_tag(profiler_ctx=None)

        @sandcastle_skip_if(
            BACKEND == "nccl", "NCCL send/recv tested by test_send_recv_nccl"
        )
        def test_send_recv_with_tag_autograd_profiler(self):
            autograd_profiler_ctx = _create_autograd_profiler()
            return self._test_send_recv_with_tag(profiler_ctx=autograd_profiler_ctx)

        @sandcastle_skip_if(
            BACKEND == "nccl", "NCCL send/recv tested by test_send_recv_nccl"
        )
        @sandcastle_skip_if(IS_FBCODE, "Kineto in fbcode code causes hang")
        @sandcastle_skip_if(
            IS_MACOS or IS_WINDOWS,
            "torch.profiler not enabled for mac/windows: https://github.com/pytorch/pytorch/pull/56124",
        )
        def test_send_recv_with_tag_torch_profiler(self):
            torch_profiler_ctx = _create_torch_profiler()
            return self._test_send_recv_with_tag(profiler_ctx=torch_profiler_ctx)

        # ISEND
        def _test_isend(self, profiler_ctx):
            rank = dist.get_rank()
            world_size = dist.get_world_size()
            ctx = profiler_ctx if profiler_ctx is not None else suppress()
            with ctx as prof:
                if rank == 0:
                    requests = [
                        dist.isend(_build_tensor(dest, 10), dest)
                        for dest in range(1, world_size)
                    ]
                    for request in requests:
                        request.wait()
                        self.assertTrue(request.is_completed())
                else:
                    tensor = _build_tensor(rank, -1)
                    dist.recv(tensor, 0)
                    self.assertEqual(tensor, _build_tensor(rank, 10))

                self._barrier()

            if profiler_ctx is not None:
                backend = dist.get_backend()
                if backend in SEND_RECV_PROFILING_SUPPORTED_BACKENDS:
                    expected_event_name = (
                        f"{backend}:send" if rank == 0 else f"{backend}:recv"
                    )
                    events = get_profiling_event(expected_event_name, prof)
                    event_count = sum(e.count for e in events)
                    expected_count = dist.get_world_size() - 1 if rank == 0 else 1
                    self.assertEqual(expected_count, event_count)
                    # Event ordering is not guaranteed, so simply ensure the shapes are
                    # found in the following map.
                    expected_shapes = {
                        r: [[r] * 3] for r in range(1, dist.get_world_size())
                    }
                    for event in events:
                        self.assertTrue(event.is_async)
                        self.assertEqual(event.name, expected_event_name)
                        if rank == 0:
                            self.assertTrue(
                                event.input_shapes in expected_shapes.values()
                            )
                        else:
                            self.assertEqual(event.input_shapes, expected_shapes[rank])

        @sandcastle_skip_if(BACKEND == "nccl", "Nccl does not support isend")
        def test_isend(self):
            self._test_isend(profiler_ctx=None)

        @sandcastle_skip_if(BACKEND == "nccl", "Nccl does not support isend")
        def test_isend_autograd_profiler(self):
            autograd_profiler_ctx = _create_autograd_profiler()
            self._test_isend(profiler_ctx=autograd_profiler_ctx)

        @sandcastle_skip_if(BACKEND == "nccl", "Nccl does not support isend")
        @sandcastle_skip_if(IS_FBCODE, "Kineto in fbcode code causes hang")
        @sandcastle_skip_if(
            IS_MACOS or IS_WINDOWS,
            "torch.profiler not enabled for mac/windows: https://github.com/pytorch/pytorch/pull/56124",
        )
        def test_isend_torch_profiler(self):
            torch_profiler_ctx = _create_torch_profiler()
            self._test_isend(profiler_ctx=torch_profiler_ctx)

        # IRECV
        @sandcastle_skip_if(BACKEND == "nccl", "Nccl does not support irecv")
        def test_irecv(self):
            rank = dist.get_rank()
            world_size = dist.get_world_size()

            if rank == 0:
                expected_tensors = [
                    _build_tensor(src, -1) for src in range(1, world_size)
                ]
                requests = [
                    dist.irecv(expected_tensors[src - 1], src)
                    for src in range(1, world_size)
                ]

                for src in range(1, world_size):
                    requests[src - 1].wait()
                    self.assertTrue(requests[src - 1].is_completed())
                    self.assertEqual(expected_tensors[src - 1], _build_tensor(src, 10))
            else:
                tensor = _build_tensor(rank, 10)
                dist.send(tensor, 0)

            self._barrier()

        # BROADCAST
        def _test_broadcast_helper(
            self,
            group,
            group_id,
            rank,
            cuda=False,
            rank_to_GPU=None,
            with_options=False,
        ):
            for dtype, value, requires_cuda in [
                (torch.float, -1e-10, False),
                (torch.double, -1e-100, False),
                (torch.half, -0.1, True),
                (torch.int8, -2, False),
                (torch.uint8, 129, False),
                (torch.int, -1e5, False),
                (torch.long, -1e15, False),
            ]:
                if requires_cuda and not cuda:
                    continue
                for src in group:
                    expected_tensor = _build_tensor(src + 1, value, dtype)
                    if cuda:
                        expected_tensor = expected_tensor.cuda(rank_to_GPU[rank][0])
                    if rank == src:
                        if with_options:
                            opts = dist.BroadcastOptions()
                            opts.rootTensor = 0
                            opts.rootRank = src
                            self.call_dist_op(
                                ":broadcast",
                                True,
                                group_id.broadcast,
                                [expected_tensor],
                                opts,
                            )
                        else:
                            self.call_dist_op(
                                ":broadcast",
                                False,
                                dist.broadcast,
                                expected_tensor,
                                src,
                                group_id,
                            )
                    else:
                        tensor = _build_tensor(src + 1, -1, dtype)
                        if cuda:
                            tensor = tensor.cuda(rank_to_GPU[rank][0])
                        if with_options:
                            opts = dist.BroadcastOptions()
                            opts.rootTensor = 0
                            opts.rootRank = src
                            self.call_dist_op(
                                ":broadcast", True, group_id.broadcast, [tensor], opts
                            )
                        else:
                            self.call_dist_op(
                                ":broadcast",
                                False,
                                dist.broadcast,
                                tensor,
                                src,
                                group_id,
                            )
                        self.assertEqual(tensor.size(), expected_tensor.size())
                        self.assertEqual(
                            tensor.ne(expected_tensor).max(), torch.tensor(False)
                        )

            self._barrier()

        @sandcastle_skip_if(BACKEND == "nccl", "Nccl does not support CPU tensors")
        def test_broadcast(self):
            group, group_id, rank = self._init_global_test()
            self._test_broadcast_helper(group, group_id, rank)

        @sandcastle_skip_if(
            BACKEND != "gloo" and BACKEND != "nccl",
            "Only Gloo and Nccl backend supports CUDA allReduce",
        )
        @skip_if_no_gpu
        def test_broadcast_cuda(self):
            group, group_id, rank = self._init_global_test()
            rank_to_GPU = self._init_multigpu_helper()
            device_id = rank_to_GPU[rank][0]
            torch.cuda.set_device(device_id)
            self._test_broadcast_helper(group, group_id, rank, True, rank_to_GPU)

        @skip_if_small_worldsize
        @sandcastle_skip_if(BACKEND == "nccl", "Nccl does not support CPU tensors")
        def test_broadcast_group(self):
            group, group_id, rank = self._init_group_test()
            self._test_broadcast_helper(group, group_id, rank)

        @sandcastle_skip_if(BACKEND == "nccl", "Nccl does not support CPU tensors")
        def test_broadcast_full_group(self):
            group, group_id, rank = self._init_full_group_test()
            self._test_broadcast_helper(group, group_id, rank)

        @sandcastle_skip_if(
            BACKEND != "nccl",
            "Only NCCL backend supports high priority stream",
        )
        @skip_if_no_gpu
        def test_nccl_high_priority_stream(self):
            group, _, rank = self._init_global_test()
            rank_to_GPU = self._init_multigpu_helper()
            device_id = rank_to_GPU[rank][0]
            torch.cuda.set_device(device_id)

            new_port = str(MASTER_PORT + 1)
            os.environ["MASTER_PORT"] = new_port
            gen_iterator = dist.rendezvous("env://", rank, dist.get_world_size())
            store, rank, size = next(gen_iterator)
            store = dist.PrefixStore(new_port, store)

            opts = dist.ProcessGroupNCCL.Options()
            opts.is_high_priority_stream = False
            group_id = dist.ProcessGroupNCCL(store, rank, size, opts)

            self._test_broadcast_helper(group, group_id, rank, True, rank_to_GPU, True)

        # REDUCE
        def _test_reduce_helper(
            self,
            group,
            group_id,
            rank,
            op,
            master_value,
            worker_value,
            expected_value,
            cuda=False,
            rank_to_GPU=None,
        ):
            for src in group:
                tensor = _build_tensor(src + 1).fill_(
                    master_value if rank == src else worker_value
                )
                if cuda:
                    tensor = tensor.cuda(rank_to_GPU[rank][0])
                self.call_dist_op(
                    ":reduce",
                    False,
                    dist.reduce,
                    tensor,
                    src,
                    op,
                    group_id,
                    tensor_shapes=[tensor.shape],
                )
                if rank == src:
                    self.assertEqual(tensor, _build_tensor(src + 1, expected_value))

            self._barrier()

        @sandcastle_skip_if(BACKEND == "nccl", "Nccl does not support CPU tensors")
        def test_reduce_sum(self):
            group, group_id, rank = self._init_global_test()
            self._test_reduce_helper(
                group,
                group_id,
                rank,
                dist.ReduceOp.SUM,
                2,
                10,
                2 + (10 * (len(group) - 1)),
            )

        @sandcastle_skip_if(BACKEND != "nccl", "Only Nccl supports CUDA reduce")
        @skip_if_no_gpu
        def test_reduce_sum_cuda(self):
            group, group_id, rank = self._init_global_test()
            rank_to_GPU = self._init_multigpu_helper()
            device_id = rank_to_GPU[rank][0]
            torch.cuda.set_device(device_id)
            self._test_reduce_helper(
                group,
                group_id,
                rank,
                dist.ReduceOp.SUM,
                2,
                10,
                2 + 10 * (len(group) - 1),
                True,
                rank_to_GPU,
            )

        @sandcastle_skip_if(BACKEND == "nccl", "Nccl does not support CPU tensors")
        def test_reduce_product(self):
            group, group_id, rank = self._init_global_test()
            self._test_reduce_helper(
                group,
                group_id,
                rank,
                dist.ReduceOp.PRODUCT,
                2,
                10,
                reduce((lambda x, y: x * y), [10] * (len(group) - 1), 2),
            )

        @sandcastle_skip_if(BACKEND == "nccl", "Nccl does not support CPU tensors")
        def test_reduce_min(self):
            group, group_id, rank = self._init_global_test()
            self._test_reduce_helper(
                group, group_id, rank, dist.ReduceOp.MIN, 1010, 1, 1
            )

        @sandcastle_skip_if(BACKEND == "nccl", "Nccl does not support CPU tensors")
        def test_reduce_max(self):
            group, group_id, rank = self._init_global_test()
            self._test_reduce_helper(
                group, group_id, rank, dist.ReduceOp.MAX, -1, 10, 10
            )

        @sandcastle_skip_if(BACKEND == "nccl", "Nccl does not support CPU tensors")
        @skip_if_small_worldsize
        def test_reduce_group_sum(self):
            group, group_id, rank = self._init_group_test()
            self._test_reduce_helper(
                group,
                group_id,
                rank,
                dist.ReduceOp.SUM,
                2,
                10,
                2 + (10 * (len(group) - 1)),
            )

        @sandcastle_skip_if(BACKEND == "nccl", "Nccl does not support CPU tensors")
        @skip_if_small_worldsize
        def test_reduce_group_product(self):
            group, group_id, rank = self._init_group_test()
            self._test_reduce_helper(
                group,
                group_id,
                rank,
                dist.ReduceOp.PRODUCT,
                2,
                10,
                reduce((lambda x, y: x * y), [10] * (len(group) - 1), 2),
            )

        @sandcastle_skip_if(BACKEND == "nccl", "Nccl does not support CPU tensors")
        @skip_if_small_worldsize
        def test_reduce_group_min(self):
            group, group_id, rank = self._init_group_test()
            self._test_reduce_helper(
                group, group_id, rank, dist.ReduceOp.MIN, 1010, 1, 1
            )

        @sandcastle_skip_if(BACKEND == "nccl", "Nccl does not support CPU tensors")
        @skip_if_small_worldsize
        def test_reduce_group_max(self):
            group, group_id, rank = self._init_group_test()
            self._test_reduce_helper(
                group, group_id, rank, dist.ReduceOp.MAX, -1, 10, 10
            )

        @sandcastle_skip_if(BACKEND == "nccl", "Nccl does not support CPU tensors")
        def test_reduce_full_group_sum(self):
            group, group_id, rank = self._init_full_group_test()
            self._test_reduce_helper(
                group,
                group_id,
                rank,
                dist.ReduceOp.SUM,
                2,
                10,
                2 + (10 * (len(group) - 1)),
            )

        @sandcastle_skip_if(BACKEND == "nccl", "Nccl does not support CPU tensors")
        def test_reduce_full_group_product(self):
            group, group_id, rank = self._init_full_group_test()
            self._test_reduce_helper(
                group,
                group_id,
                rank,
                dist.ReduceOp.PRODUCT,
                2,
                10,
                reduce((lambda x, y: x * y), [10] * (len(group) - 1), 2),
            )

        @sandcastle_skip_if(BACKEND == "nccl", "Nccl does not support CPU tensors")
        def test_reduce_full_group_min(self):
            group, group_id, rank = self._init_full_group_test()
            self._test_reduce_helper(
                group, group_id, rank, dist.ReduceOp.MIN, 1010, 1, 1
            )

        @sandcastle_skip_if(BACKEND == "nccl", "Nccl does not support CPU tensors")
        def test_reduce_full_group_max(self):
            group, group_id, rank = self._init_full_group_test()
            self._test_reduce_helper(
                group, group_id, rank, dist.ReduceOp.MAX, -1, 10, 10
            )

        # REDUCE TWICE
        def _test_reduce_twice_helper(
            self,
            group,
            group_id,
            rank,
            op,
            master_value,
            worker_value,
            expected_value,
            cuda=False,
            rank_to_GPU=None,
        ):
            for src in group:
                tensors = [
                    _build_tensor(src + 1).fill_(
                        master_value if rank == src else worker_value
                    )
                    for i in range(2)
                ]
                if cuda:
                    for i in range(2):
                        tensors[i] = tensors[i].cuda(rank_to_GPU[rank][0])
                self.call_dist_op(
                    ":reduce",
                    False,
                    dist.reduce,
                    tensors[0],
                    src,
                    op,
                    group_id,
                    secondary_op_call=lambda: dist.reduce(
                        tensors[1], src, op, group_id
                    ),
                    tensor_shapes=[tensors[0].shape],
                )
                if rank == src:
                    for tensor in tensors:
                        self.assertEqual(tensor, _build_tensor(src + 1, expected_value))

            self._barrier()

        @sandcastle_skip_if(BACKEND == "nccl", "Nccl does not support CPU tensors")
        def test_reduce_sum_twice(self):
            group, group_id, rank = self._init_global_test()
            self._test_reduce_twice_helper(
                group,
                group_id,
                rank,
                dist.ReduceOp.SUM,
                2,
                10,
                2 + (10 * (len(group) - 1)),
            )

        @sandcastle_skip_if(BACKEND != "nccl", "Only Nccl supports CUDA reduce")
        @skip_if_no_gpu
        def test_reduce_sum_cuda_twice(self):
            group, group_id, rank = self._init_global_test()
            rank_to_GPU = self._init_multigpu_helper()
            device_id = rank_to_GPU[rank][0]
            torch.cuda.set_device(device_id)
            self._test_reduce_twice_helper(
                group,
                group_id,
                rank,
                dist.ReduceOp.SUM,
                2,
                10,
                2 + 10 * (len(group) - 1),
                True,
                rank_to_GPU,
            )

        @skip_if_no_gpu
        @require_backend({"gloo", "nccl"})
        def test_all_reduce_result_cuda(self):
            group, group_id, rank = self._init_global_test()
            rank_to_GPU = self._init_multigpu_helper()
            for src in group:
                if rank == src:
                    tensor = _build_tensor(src + 1, 2)
                else:
                    tensor = _build_tensor(src + 1, 10)
                tensor = tensor.cuda(rank_to_GPU[rank][0])

                opts = AllreduceOptions()
                opts.reduceOp = dist.ReduceOp.SUM

                if group_id == GroupMember.WORLD:
                    work = _get_default_group().allreduce([tensor], opts)
                else:
                    work = group_id.allreduce([tensor], opts)

                if BACKEND == "gloo":
                    # Calling result right the work is finished should throw exception.
                    # Here we have a race condition, we may not assume the work is not
                    # finished by the time we run next lines.
                    try:
                        with self.assertRaisesRegex(
                            RuntimeError,
                            "Work needs to be completed before calling result",
                        ):
                            work.result()
                    except AssertionError:
                        # Exception was not raised, ensure is_completed()
                        self.assertTrue(work.is_completed())

                    work.wait()
                    result = work.result()
                else:
                    # In case of NCCL we should be able to retrieve pointer to the result
                    # even before work is finished.
                    result = work.result()
                    work.wait()

                expected_value = 2 + (10 * (len(group) - 1))
                self.assertEqual(result, [_build_tensor(src + 1, expected_value)])
            self._barrier()

        def call_dist_op(
            self,
            profiling_title_postfix,
            is_async,
            op,
            *args,
            expect_event=True,
            secondary_op_call=None,
            profile_cuda=False,
            tensor_shapes=None,
            **kwargs,
        ):
            op_calls = [lambda: op(*args, **kwargs)]
            if secondary_op_call is not None:
                op_calls.append(secondary_op_call)

            autograd_profiler_ctx = torch.autograd.profiler.profile(
                use_cuda=profile_cuda, record_shapes=True
            )

            # TODO: move this test to use torch.profiler once kineto issues are
            # fixed internally.
            with autograd_profiler_ctx as prof:
                works = [op_call() for op_call in op_calls]
                if is_async:
                    for work in works:
                        work.wait()

            if expect_event and dist.get_backend() in PROFILING_SUPPORTED_BACKENDS:
                events = get_profiling_event(
                    profiling_title_postfix, autograd_profiler_ctx
                )
                # DETAIL debug mode can use a pg wrapper that issues more collectives
                # under the hood
                if dist._get_debug_mode() != dist._DistributedDebugLevel.DETAIL:
                    self.assertEqual(len(events), len(op_calls))
                for e in events:
                    self.assertTrue(e.is_async)
                    self.assertEqual(e.count, 1)
                    self.assertGreaterEqual(e.cpu_time, 0)
                    # Verify tensor shapes if given
                    # DETAIL debug mode can use a pg wrapper that issues more collectives
                    # under the hood
                    if (
                        tensor_shapes is not None
                        and dist._get_debug_mode() != dist._DistributedDebugLevel.DETAIL
                    ):
                        self.assertEqual(
                            e.input_shapes,
                            tensor_shapes,
                            f"event shape: {e.input_shapes} vs tensor {tensor_shapes}",
                        )

        # ALL REDUCE
        def _test_all_reduce_helper(
            self,
            group,
            group_id,
            rank,
            op,
            master_value,
            worker_value,
            expected_value,
            cuda=False,
            rank_to_GPU=None,
            dtype=torch.float,
            async_op=False,
        ):
            for src in group:
                curr_value = master_value if rank == src else worker_value

                tensor = _build_tensor(src + 1, dtype=dtype).fill_(curr_value)
                if cuda:
                    tensor = tensor.cuda(rank_to_GPU[rank][0])
                if tensor.dtype == torch.complex64:
                    tensor_shapes = [torch.view_as_real(tensor).shape]
                else:
                    tensor_shapes = [tensor.shape]
                self.call_dist_op(
                    ":all_reduce",
                    async_op,
                    dist.all_reduce,
                    tensor,
                    op,
                    group_id,
                    async_op=async_op,
                    tensor_shapes=tensor_shapes,
                )
                # Currently, only Gloo backend has profiling tested with CUDA enabled.
                # Only run cuda profiling test for one rank to speed up since
                # running with different src_rank does not affect the correctness.
                if (
                    src == 0
                    and cuda
                    and dist.get_backend() in CUDA_PROFILING_SUPPORTED_BACKENDS
                ):
                    self.call_dist_op(
                        ":all_reduce",
                        async_op,
                        dist.all_reduce,
                        tensor,
                        op,
                        group_id,
                        async_op=async_op,
                        profile_cuda=True,
                        tensor_shapes=tensor_shapes,
                    )

            self._barrier()

        @sandcastle_skip_if(BACKEND == "nccl", "Nccl does not support CPU tensors")
        def test_all_reduce_sum(self):
            group, group_id, rank = self._init_global_test()
            self._test_all_reduce_helper(
                group,
                group_id,
                rank,
                dist.ReduceOp.SUM,
                2,
                10,
                2 + (10 * (len(group) - 1)),
            )

        @sandcastle_skip_if(BACKEND == "nccl", "Nccl does not support CPU tensors")
        def test_all_reduce_sum_async(self):
            group, group_id, rank = self._init_global_test()
            self._test_all_reduce_helper(
                group,
                group_id,
                rank,
                dist.ReduceOp.SUM,
                2,
                10,
                2 + (10 * (len(group) - 1)),
                async_op=True,
            )

        @sandcastle_skip_if(
            BACKEND != "gloo" and BACKEND != "nccl",
            "Only Gloo and NCCL backends will have CUDA allReduce tested",
        )
        @skip_if_no_gpu
        def test_all_reduce_sum_cuda(self):
            torch.cuda.set_device(self.rank)
            group, group_id, rank = self._init_global_test()
            rank_to_GPU = self._init_multigpu_helper()
            self._test_all_reduce_helper(
                group,
                group_id,
                rank,
                dist.ReduceOp.SUM,
                2,
                10,
                2 + (10 * (len(group) - 1)),
                True,
                rank_to_GPU,
            )

        @sandcastle_skip_if(
            BACKEND != "gloo" and BACKEND != "nccl",
            "Only Gloo and NCCL backends will have CUDA allReduce tested",
        )
        @skip_if_no_gpu
        def test_all_reduce_sum_cuda_async(self):
            torch.cuda.set_device(self.rank)
            group, group_id, rank = self._init_global_test()
            rank_to_GPU = self._init_multigpu_helper()
            self._test_all_reduce_helper(
                group,
                group_id,
                rank,
                dist.ReduceOp.SUM,
                2,
                10,
                2 + (10 * (len(group) - 1)),
                True,
                rank_to_GPU,
                async_op=True,
            )

        @sandcastle_skip_if(BACKEND == "nccl", "Nccl does not support CPU tensors")
        def test_all_reduce_sum_complex(self):
            group, group_id, rank = self._init_global_test()
            self._test_all_reduce_helper(
                group,
                group_id,
                rank,
                dist.ReduceOp.SUM,
                complex(2, 3),
                complex(10, 11),
                complex(2, 3) + (complex(10, 11) * (len(group) - 1)),
                dtype=torch.cfloat,
            )

        @sandcastle_skip_if(BACKEND == "nccl", "Nccl does not support CPU tensors")
        def test_all_reduce_complex_unsupported_ops(self):
            unsupported_ops = [
                dist.ReduceOp.MAX,
                dist.ReduceOp.MIN,
                dist.ReduceOp.PRODUCT,
                dist.ReduceOp.BAND,
                dist.ReduceOp.BOR,
                dist.ReduceOp.BXOR,
            ]
            group, group_id, rank = self._init_global_test()
            for unsupported_op in unsupported_ops:
                with self.assertRaisesRegex(
                    RuntimeError, "all_reduce does not support"
                ):
                    dist.all_reduce(
                        _build_tensor(1, dtype=torch.cfloat), unsupported_op, group_id
                    )

        @sandcastle_skip_if(
            BACKEND != "gloo" and BACKEND != "nccl",
            "Only Gloo and NCCL backends will have CUDA allReduce tested",
        )
        @skip_if_no_gpu
        def test_all_reduce_sum_cuda_complex(self):
            torch.cuda.set_device(self.rank)
            group, group_id, rank = self._init_global_test()
            rank_to_GPU = self._init_multigpu_helper()
            self._test_all_reduce_helper(
                group,
                group_id,
                rank,
                dist.ReduceOp.SUM,
                complex(2, 3),
                complex(10, 11),
                complex(2, 3) + (complex(10, 11) * (len(group) - 1)),
                True,
                rank_to_GPU,
                dtype=torch.cfloat,
            )

        @sandcastle_skip_if(BACKEND == "nccl", "Nccl does not support CPU tensors")
        def test_all_reduce_product(self):
            group, group_id, rank = self._init_global_test()
            self._test_all_reduce_helper(
                group,
                group_id,
                rank,
                dist.ReduceOp.PRODUCT,
                2,
                10,
                reduce((lambda x, y: x * y), [10] * (len(group) - 1), 2),
            )

        @sandcastle_skip_if(BACKEND == "nccl", "Nccl does not support CPU tensors")
        def test_all_reduce_min(self):
            group, group_id, rank = self._init_global_test()
            self._test_all_reduce_helper(
                group, group_id, rank, dist.ReduceOp.MIN, 1010, 1, 1
            )

        @sandcastle_skip_if(BACKEND == "nccl", "Nccl does not support CPU tensors")
        def test_all_reduce_max(self):
            group, group_id, rank = self._init_global_test()
            self._test_all_reduce_helper(
                group, group_id, rank, dist.ReduceOp.MAX, -1, 10, 10
            )

        @skip_if_small_worldsize
        @sandcastle_skip_if(BACKEND == "nccl", "Nccl does not support CPU tensors")
        def test_all_reduce_group_sum(self):
            group, group_id, rank = self._init_group_test()
            self._test_all_reduce_helper(
                group,
                group_id,
                rank,
                dist.ReduceOp.SUM,
                2,
                10,
                2 + (10 * (len(group) - 1)),
            )

        @skip_if_small_worldsize
        @sandcastle_skip_if(BACKEND == "nccl", "Nccl does not support CPU tensors")
        def test_all_reduce_group_product(self):
            group, group_id, rank = self._init_group_test()
            self._test_all_reduce_helper(
                group,
                group_id,
                rank,
                dist.ReduceOp.PRODUCT,
                2,
                10,
                reduce((lambda x, y: x * y), [10] * (len(group) - 1), 2),
            )

        @skip_if_small_worldsize
        @sandcastle_skip_if(BACKEND == "nccl", "Nccl does not support CPU tensors")
        def test_all_reduce_group_min(self):
            group, group_id, rank = self._init_group_test()
            self._test_all_reduce_helper(
                group, group_id, rank, dist.ReduceOp.MIN, 1010, 1, 1
            )

        @skip_if_small_worldsize
        @sandcastle_skip_if(BACKEND == "nccl", "Nccl does not support CPU tensors")
        def test_all_reduce_group_max(self):
            group, group_id, rank = self._init_group_test()
            self._test_all_reduce_helper(
                group, group_id, rank, dist.ReduceOp.MAX, -1, 10, 10
            )

        @sandcastle_skip_if(BACKEND == "nccl", "Nccl does not support CPU tensors")
        def test_all_reduce_full_group_sum(self):
            group, group_id, rank = self._init_full_group_test()
            self._test_all_reduce_helper(
                group,
                group_id,
                rank,
                dist.ReduceOp.SUM,
                2,
                10,
                2 + (10 * (len(group) - 1)),
            )

        @sandcastle_skip_if(BACKEND == "nccl", "Nccl does not support CPU tensors")
        def test_all_reduce_full_group_product(self):
            group, group_id, rank = self._init_full_group_test()
            self._test_all_reduce_helper(
                group,
                group_id,
                rank,
                dist.ReduceOp.PRODUCT,
                2,
                10,
                reduce((lambda x, y: x * y), [10] * (len(group) - 1), 2),
            )

        @sandcastle_skip_if(BACKEND == "nccl", "Nccl does not support CPU tensors")
        def test_all_reduce_full_group_min(self):
            group, group_id, rank = self._init_full_group_test()
            self._test_all_reduce_helper(
                group, group_id, rank, dist.ReduceOp.MIN, 1010, 1, 1
            )

        @sandcastle_skip_if(BACKEND == "nccl", "Nccl does not support CPU tensors")
        def test_all_reduce_full_group_max(self):
            group, group_id, rank = self._init_full_group_test()
            self._test_all_reduce_helper(
                group, group_id, rank, dist.ReduceOp.MAX, -1, 10, 10
            )

        # SPARSE ALL REDUCE
        def _test_sparse_all_reduce_sum(self, fn):
            group, group_id, rank = self._init_global_test()

            tests = simple_sparse_reduce_tests(
                rank, dist.get_world_size(), num_inputs=1
            )
            for (inputs, outputs) in tests:
                tensors = [fn(input) for input in inputs]
                dist.all_reduce(tensors[0], dist.ReduceOp.SUM, group_id)
                self.assertEqual(tensors[0], outputs[0])

        @sandcastle_skip_if(
            BACKEND != "gloo", "Only Gloo backend support sparse all reduce"
        )
        def test_sparse_all_reduce_sum(self):
            self._test_sparse_all_reduce_sum(lambda t: t)

        @sandcastle_skip_if(
            BACKEND != "gloo", "Only Gloo backend support sparse all reduce"
        )
        @skip_if_no_gpu
        def test_sparse_all_reduce_sum_cuda(self):
            self._test_sparse_all_reduce_sum(lambda t: t.clone().cuda())

        # ALL REDUCE - COALESCED
        @staticmethod
        def _all_reduce_coalesced_sum_test_cases(group_size):
            return (
                [2, 3, complex(2, 3)],
                [10, 11, complex(10, 11)],
                [
                    2 + 10 * (group_size - 1),
                    3 + 11 * (group_size - 1),
                    complex(2, 3) + complex(10, 11) * (group_size - 1),
                ],
                [torch.float, torch.float, torch.cfloat],
            )

        @staticmethod
        def _all_reduce_coalesced_product_test_cases(group_size):
            return (
                [1, 2],
                [3, 4],
                [1 * 3 ** (group_size - 1), 2 * 4 ** (group_size - 1)],
                [torch.float, torch.float],
            )

        @staticmethod
        def _all_reduce_coalesced_min_test_cases(group_size):
            return (
                [1, 4],
                [2, 3],
                [1, 3],
                [torch.float, torch.float],
            )

        @staticmethod
        def _all_reduce_coalesced_max_test_cases(group_size):
            return (
                [1, 4],
                [2, 3],
                [2, 4],
                [torch.float, torch.float],
            )

        @sandcastle_skip_if(BACKEND == "nccl", "Nccl does not support CPU tensors")
        def test_all_reduce_coalesced_max_complex_unsupported(self):
            group, group_id, rank = self._init_global_test()
            with self.assertRaisesRegex(RuntimeError, "all_reduce does not support"):
                dist.all_reduce_coalesced(
                    [_build_tensor(1, dtype=torch.cfloat)], dist.ReduceOp.MAX, group_id
                )

        def _test_all_reduce_coalesced_helper(
            self,
            group,
            group_id,
            rank,
            op,
            cuda=False,
            rank_to_GPU=None,
        ):
            test_case_func = {
                dist.ReduceOp.SUM: self._all_reduce_coalesced_sum_test_cases,
                dist.ReduceOp.PRODUCT: self._all_reduce_coalesced_product_test_cases,
                dist.ReduceOp.MIN: self._all_reduce_coalesced_min_test_cases,
                dist.ReduceOp.MAX: self._all_reduce_coalesced_max_test_cases,
            }[op]

            master_values, worker_values, expected_values, dtypes = test_case_func(
                len(group)
            )

            for src in group:
                curr_values = master_values if rank == src else worker_values
                tensors = [
                    _build_tensor(src + 1, val, dtype=dtype)
                    for dtype, val in zip(dtypes, curr_values)
                ]
                if cuda:
                    tensors = [t.cuda(rank_to_GPU[rank][0]) for t in tensors]
                tensor_shapes = []
                for tensor in tensors:
                    if tensor.dtype == torch.complex64:
                        tensor_shapes.append(torch.view_as_real(tensor).shape)
                    else:
                        tensor_shapes.append(tensor.shape)
                self.call_dist_op(
                    ":all_reduce",
                    False,
                    dist.all_reduce_coalesced,
                    tensors,
                    op,
                    group_id,
                    tensor_shapes=tensor_shapes,
                )
                expected_tensors = [
                    _build_tensor(src + 1, expected_value, dtype=dtype)
                    for dtype, expected_value in zip(dtypes, expected_values)
                ]
                self.assertEqual(tensors, expected_tensors)

            self._barrier()

        @require_backend({"gloo"})
        def test_all_reduce_coalesced_sum(self):
            group, group_id, rank = self._init_global_test()
            self._test_all_reduce_coalesced_helper(
                group,
                group_id,
                rank,
                dist.ReduceOp.SUM,
                cuda=False,
                rank_to_GPU=None,
            )

        @require_backend({"gloo"})
        def test_all_reduce_coalesced_product(self):
            group, group_id, rank = self._init_global_test()
            self._test_all_reduce_coalesced_helper(
                group,
                group_id,
                rank,
                dist.ReduceOp.PRODUCT,
                cuda=False,
                rank_to_GPU=None,
            )

        @require_backend({"gloo"})
        def test_all_reduce_coalesced_min(self):
            group, group_id, rank = self._init_global_test()
            self._test_all_reduce_coalesced_helper(
                group,
                group_id,
                rank,
                dist.ReduceOp.MIN,
                cuda=False,
                rank_to_GPU=None,
            )

        @require_backend({"gloo"})
        def test_all_reduce_coalesced_max(self):
            group, group_id, rank = self._init_global_test()
            self._test_all_reduce_coalesced_helper(
                group, group_id, rank, dist.ReduceOp.MAX, cuda=False, rank_to_GPU=None
            )

        @skip_if_small_worldsize
        @require_backend({"gloo"})
        def test_all_reduce_coalesced_group_sum(self):
            group, group_id, rank = self._init_group_test()
            self._test_all_reduce_coalesced_helper(
                group, group_id, rank, dist.ReduceOp.SUM, cuda=False, rank_to_GPU=None
            )

        @skip_if_small_worldsize
        @require_backend({"gloo"})
        def test_all_reduce_coalesced_group_product(self):
            group, group_id, rank = self._init_group_test()
            self._test_all_reduce_coalesced_helper(
                group,
                group_id,
                rank,
                dist.ReduceOp.PRODUCT,
                cuda=False,
                rank_to_GPU=None,
            )

        @skip_if_small_worldsize
        @require_backend({"gloo"})
        def test_all_reduce_coalesced_group_min(self):
            group, group_id, rank = self._init_group_test()
            self._test_all_reduce_coalesced_helper(
                group, group_id, rank, dist.ReduceOp.MIN, cuda=False, rank_to_GPU=None
            )

        @skip_if_small_worldsize
        @require_backend({"gloo"})
        def test_all_reduce_coalesced_group_max(self):
            group, group_id, rank = self._init_group_test()
            self._test_all_reduce_coalesced_helper(
                group, group_id, rank, dist.ReduceOp.MAX, cuda=False, rank_to_GPU=None
            )

        @require_backend({"gloo"})
        def test_all_reduce_coalesced_full_group_sum(self):
            group, group_id, rank = self._init_full_group_test()
            self._test_all_reduce_coalesced_helper(
                group, group_id, rank, dist.ReduceOp.SUM, cuda=False, rank_to_GPU=None
            )

        @require_backend({"gloo"})
        def test_all_reduce_coalesced_full_group_product(self):
            group, group_id, rank = self._init_full_group_test()
            self._test_all_reduce_coalesced_helper(
                group,
                group_id,
                rank,
                dist.ReduceOp.PRODUCT,
                cuda=False,
                rank_to_GPU=None,
            )

        @require_backend({"gloo"})
        def test_all_reduce_coalesced_full_group_min(self):
            group, group_id, rank = self._init_full_group_test()
            self._test_all_reduce_coalesced_helper(
                group,
                group_id,
                rank,
                dist.ReduceOp.MIN,
                cuda=False,
                rank_to_GPU=None,
            )

        @require_backend({"gloo"})
        def test_all_reduce_coalesced_full_group_max(self):
            group, group_id, rank = self._init_full_group_test()
            self._test_all_reduce_coalesced_helper(
                group, group_id, rank, dist.ReduceOp.MAX, cuda=False, rank_to_GPU=None
            )

        # SCATTER
        def _test_scatter_helper(self, group, group_id, rank, dtype=torch.float):
            for dest in group:
                tensor = _build_tensor(dest + 1, -1, dtype=dtype)
                expected_tensor = _build_tensor(dest + 1, rank, dtype=dtype)
                tensors = (
                    [_build_tensor(dest + 1, i, dtype=dtype) for i in group]
                    if rank == dest
                    else []
                )
                if dtype == torch.complex64:
                    tensor_shapes = [torch.view_as_real(t).shape for t in tensors]
                else:
                    tensor_shapes = [t.shape for t in tensors]
                self.call_dist_op(
                    ":scatter",
                    False,
                    dist.scatter,
                    tensor,
                    src=dest,
                    scatter_list=tensors,
                    group=group_id,
                    tensor_shapes=tensor_shapes,
                )
                self.assertEqual(tensor, expected_tensor)

            self._barrier()

        @sandcastle_skip_if(BACKEND == "nccl", "Nccl does not support CPU tensors")
        def test_scatter_checks(self):
            group, group_id, rank = self._init_global_test()
            one = torch.ones([1])

            # Specify scatter_list argument only on source rank.
            output = one.clone() * -1
            if rank == 0:
                scatter_list = [one.clone() * i for i in group]
                dist.scatter(output, src=0, scatter_list=scatter_list)
            else:
                dist.scatter(output, src=0)
            self.assertEqual(output, one * rank)

            # Don't specify src argument.
            output = one.clone() * -1
            if rank == 0:
                scatter_list = [one.clone() * i for i in group]
                dist.scatter(output, scatter_list=scatter_list)
            else:
                dist.scatter(output)
            self.assertEqual(output, one * rank)

        @sandcastle_skip_if(BACKEND == "nccl", "Nccl does not support scatter")
        def test_scatter(self):
            group, group_id, rank = self._init_global_test()
            self._test_scatter_helper(group, group_id, rank)

        @sandcastle_skip_if(BACKEND == "nccl", "Nccl does not support scatter")
        def test_scatter_complex(self):
            group, group_id, rank = self._init_global_test()
            self._test_scatter_helper(group, group_id, rank, dtype=torch.cfloat)

        @sandcastle_skip_if(BACKEND == "nccl", "Nccl does not support scatter")
        @skip_if_small_worldsize
        def test_scatter_group(self):
            group, group_id, rank = self._init_group_test()
            self._test_scatter_helper(group, group_id, rank)

        @sandcastle_skip_if(BACKEND == "nccl", "Nccl does not support scatter")
        def test_scatter_full_group(self):
            group, group_id, rank = self._init_full_group_test()
            self._test_scatter_helper(group, group_id, rank)

        # GATHER
        def _test_gather_helper(self, group, group_id, rank):
            for dest in group:
                tensor = _build_tensor(dest + 1, rank)
                tensors = (
                    [_build_tensor(dest + 1, -1) for i in group] if rank == dest else []
                )
                self.call_dist_op(
                    ":gather",
                    False,
                    dist.gather,
                    tensor,
                    dst=dest,
                    gather_list=tensors,
                    group=group_id,
                    tensor_shapes=[tensors[0].shape] if len(tensors) > 0 else None,
                )
                if rank == dest:
                    expected_tensors = [_build_tensor(dest + 1, i) for i in group]
                    for t1, t2 in zip(tensors, expected_tensors):
                        self.assertEqual(t1, t2)

            self._barrier()

        @sandcastle_skip_if(BACKEND == "nccl", "Nccl does not support CPU tensors")
        def test_gather_checks(self):
            group, group_id, rank = self._init_global_test()
            one = torch.ones([1])

            # Specify gather_list argument only on destination rank.
            if rank == 0:
                gather_list = [one.clone() for _ in group]
                dist.gather(one * rank, dst=0, gather_list=gather_list)
                for i in group:
                    self.assertEqual(gather_list[i], one * i)
            else:
                dist.gather(one * rank, dst=0)

            # Don't specify dst argument.
            if rank == 0:
                gather_list = [one.clone() for _ in group]
                dist.gather(one * rank, gather_list=gather_list)
                for i in group:
                    self.assertEqual(gather_list[i], one * i)
            else:
                dist.gather(one * rank)

        @sandcastle_skip_if(BACKEND == "nccl", "Nccl does not support CPU tensors")
        def test_gather(self):
            group, group_id, rank = self._init_global_test()
            self._test_gather_helper(group, group_id, rank)

        @sandcastle_skip_if(BACKEND == "nccl", "Nccl does not support CPU tensors")
        @skip_if_small_worldsize
        def test_gather_group(self):
            group, group_id, rank = self._init_group_test()
            self._test_gather_helper(group, group_id, rank)

        @sandcastle_skip_if(BACKEND == "nccl", "Nccl does not support CPU tensors")
        def test_gather_full_group(self):
            group, group_id, rank = self._init_full_group_test()
            self._test_gather_helper(group, group_id, rank)

        # ALL GATHER
        def _test_all_gather_helper(
            self, group, group_id, rank, cuda=False, rank_to_GPU=None, dtype=torch.float
        ):
            for dest in group:
                tensor = _build_tensor(dest + 1, rank, dtype=dtype)
                tensors = [_build_tensor(dest + 1, -1, dtype=dtype) for i in group]
                if cuda:
                    tensor = tensor.cuda(rank_to_GPU[rank][0])
                    tensors = [t.cuda(rank_to_GPU[rank][0]) for t in tensors]
                if tensors[0].dtype == torch.complex64:
                    tensor_shapes = [torch.view_as_real(tensors[0]).shape]
                else:
                    tensor_shapes = [tensors[0].shape]
                self.call_dist_op(
                    ":all_gather",
                    False,
                    dist.all_gather,
                    tensors,
                    tensor,
                    group_id,
                    tensor_shapes=tensor_shapes,
                )

                expected_tensors = [
                    _build_tensor(dest + 1, i, dtype=dtype) for i in group
                ]
                for t1, t2 in zip(tensors, expected_tensors):
                    self.assertEqual(t1, t2)

            self._barrier()

        @sandcastle_skip_if(BACKEND == "nccl", "Nccl does not support CPU tensors")
        def test_all_gather(self):
            group, group_id, rank = self._init_global_test()
            self._test_all_gather_helper(group, group_id, rank)

        @sandcastle_skip_if(BACKEND != "nccl", "Only Nccl supports CUDA all gather")
        @sandcastle_skip_if(BACKEND == "nccl", "CUDA all gather skipped for NCCL")
        @skip_if_no_gpu
        def test_all_gather_cuda(self):
            group, group_id, rank = self._init_global_test()
            rank_to_GPU = self._init_multigpu_helper()
            self._test_all_gather_helper(group, group_id, rank, True, rank_to_GPU)

        @sandcastle_skip_if(BACKEND == "nccl", "Nccl does not support CPU tensors")
        def test_all_gather_complex(self):
            group, group_id, rank = self._init_global_test()
            self._test_all_gather_helper(group, group_id, rank, dtype=torch.cfloat)

        @sandcastle_skip_if(BACKEND != "nccl", "Only Nccl supports CUDA all gather")
        @sandcastle_skip_if(BACKEND == "nccl", "CUDA all gather skipped for NCCL")
        @skip_if_no_gpu
        def test_all_gather_cuda_complex(self):
            group, group_id, rank = self._init_global_test()
            rank_to_GPU = self._init_multigpu_helper()
            self._test_all_gather_helper(
                group, group_id, rank, True, rank_to_GPU, dtype=torch.cfloat
            )

        @skip_if_small_worldsize
        @sandcastle_skip_if(BACKEND == "nccl", "Nccl does not support CPU tensors")
        def test_all_gather_group(self):
            group, group_id, rank = self._init_group_test()
            self._test_all_gather_helper(group, group_id, rank)

        @sandcastle_skip_if(BACKEND == "nccl", "Nccl does not support CPU tensors")
        def test_all_gather_full_group(self):
            group, group_id, rank = self._init_full_group_test()
            self._test_all_gather_helper(group, group_id, rank)

        def _run_all_gather_coalesced_and_verify(
            self, output_tensor_lists, input_tensors, expected_tensors, group_id
        ):
            """
            Helper that runs all_gather_coalesced and returns true if output
            matches expectations.
            """
            tensor_shapes = []
            for input_tensor in input_tensors:
                if input_tensor.dtype == torch.complex64:
                    tensor_shapes.append(torch.view_as_real(input_tensor).shape)
                else:
                    tensor_shapes.append(input_tensor.shape)
            self.call_dist_op(
                ":all_gather",
                False,
                dist.all_gather_coalesced,
                output_tensor_lists,
                input_tensors,
                group_id,
                tensor_shapes=tensor_shapes,
            )

            for l1, l2 in zip(output_tensor_lists, expected_tensors):
                for t1, t2 in zip(l1, l2):
                    if not torch.equal(t1, t2):
                        return False
            return True

        def _test_all_gather_coalesced_helper(
            self, group, group_id, rank, dtype=torch.float
        ):
            # TODO: Instead we should probably go through _rank_not_in_group
            # mechanism to disable sending tensors
            if group_id is not None:
                for test_case_id in range(2, 5):
                    # Make sure we create tensors of incompatible sizes, e.g.
                    # [1], [2x2], [3x3x3] ... to be sent in one batch
                    input_tensors = [
                        _build_multidim_tensor(
                            tensor_id, tensor_id, rank + tensor_id, dtype=dtype
                        )
                        for tensor_id in range(1, test_case_id)
                    ]
                    output_tensor_lists = [
                        [
                            _build_multidim_tensor(
                                tensor_id, tensor_id, -1, dtype=dtype
                            )
                            for tensor_id in range(1, test_case_id)
                        ]
                        for _ in group
                    ]
                    expected_tensors = [
                        [
                            _build_multidim_tensor(
                                tensor_id, tensor_id, rank_iter + tensor_id, dtype=dtype
                            )
                            for tensor_id in range(1, test_case_id)
                        ]
                        for rank_iter in group
                    ]
                    assert self._run_all_gather_coalesced_and_verify(
                        output_tensor_lists, input_tensors, expected_tensors, group_id
                    ), "output tensors do not match expected ouputs"

            self._barrier()

        @sandcastle_skip_if(
            BACKEND == "nccl", "all_gather_coalesced does not support NCCL"
        )
        @sandcastle_skip_if(BACKEND == "mpi", "all_gather_coalesced does not support MPI")
        def test_all_gather_coalesced_simple(self):
            group, group_id, rank = self._init_global_test()
            self._test_all_gather_coalesced_helper(group, group_id, rank)

        @sandcastle_skip_if(
            BACKEND == "nccl", "all_gather_coalesced does not support NCCL"
        )
        @sandcastle_skip_if(BACKEND == "mpi", "all_gather_coalesced does not support MPI")
        def test_all_gather_coalesced_complex(self):
            group, group_id, rank = self._init_global_test()
            self._test_all_gather_coalesced_helper(
                group, group_id, rank, dtype=torch.cfloat
            )

        @skip_if_small_worldsize
        @sandcastle_skip_if(
            BACKEND == "nccl", "all_gather_coalesced does not support NCCL"
        )
        @sandcastle_skip_if(BACKEND == "mpi", "all_gather_coalesced does not support MPI")
        def test_all_gather_coalesced_group(self):
            group, group_id, rank = self._init_group_test()
            self._test_all_gather_coalesced_helper(group, group_id, rank)

        @sandcastle_skip_if(
            BACKEND == "nccl", "all_gather_coalesced does not support NCCL"
        )
        @sandcastle_skip_if(BACKEND == "mpi", "all_gather_coalesced does not support MPI")
        def test_all_gather_coalesced_full_group(self):
            group, group_id, rank = self._init_full_group_test()
            self._test_all_gather_coalesced_helper(group, group_id, rank)

        @sandcastle_skip_if(
            BACKEND == "nccl", "all_gather_coalesced does not support NCCL"
        )
        @sandcastle_skip_if(BACKEND == "mpi", "all_gather_coalesced does not support MPI")
        def test_all_gather_coalesced_with_empty(self):
            group, group_id, rank = self._init_global_test()
            input_tensors = [
                rank * torch.ones([2, 2]),
                torch.ones([0]),
                (rank + 1) * torch.ones([3, 3]),
                torch.ones([0]),
                torch.ones([0]),
            ]
            output_tensors_lists = [
                [
                    -1 * torch.ones([2, 2]),
                    -1 * torch.ones([0]),
                    -1 * torch.ones([3, 3]),
                    -1 * torch.ones([0]),
                    -1 * torch.ones([0]),
                ]
                for _ in group
            ]
            expected_tensors = [
                [
                    r * torch.ones([2, 2]),
                    torch.ones([0]),
                    (r + 1) * torch.ones([3, 3]),
                    torch.ones([0]),
                    torch.ones([0]),
                ]
                for r in group
            ]
            assert self._run_all_gather_coalesced_and_verify(
                output_tensors_lists, input_tensors, expected_tensors, group_id
            )
            self._barrier()

        # AllToAll
        def _test_all_to_all_single_equal_split_helper(
            self, group, group_id, rank, cuda=False, rank_to_GPU=None, dtype=torch.float
        ):
            if group_id is not None:
                size = len(group)
                in_tensor = torch.ones([size, size], dtype=dtype) * rank
                expected_tensor = torch.cat(
                    [torch.ones([1, size], dtype=dtype) * i for i in group]
                )
                out_tensor = torch.ones([size, size], dtype=dtype) * -1
                if cuda:
                    in_tensor = in_tensor.cuda(rank_to_GPU[rank][0])
                    expected_tensor = expected_tensor.cuda(rank_to_GPU[rank][0])
                    out_tensor = out_tensor.cuda(rank_to_GPU[rank][0])
                if dtype == torch.complex64:
                    tensor_shapes = [torch.view_as_real(in_tensor).shape]
                else:
                    tensor_shapes = [in_tensor.shape]
                self.call_dist_op(
                    ":all_to_all",
                    False,
                    dist.all_to_all_single,
                    out_tensor,
                    in_tensor,
                    group=group_id,
                    tensor_shapes=tensor_shapes,
                )
                self.assertEqual(out_tensor, expected_tensor)
            self._barrier()

        def _test_all_to_all_single_unequal_split_helper(
            self, group, group_id, rank, cuda=False, rank_to_GPU=None, dtype=torch.float
        ):
            if group_id is not None:
                size = len(group)
                in_splits = [i + 1 for i in group]
                out_splits = [rank + 1 for _ in group]
                in_tensor = torch.ones([sum(in_splits), size], dtype=dtype) * rank
                out_tensor = torch.ones([(rank + 1) * size, size], dtype=dtype)
                expected_tensor = torch.cat(
                    [torch.ones([rank + 1, size], dtype=dtype) * i for i in group]
                )
                if cuda:
                    in_tensor = in_tensor.cuda(rank_to_GPU[rank][0])
                    expected_tensor = expected_tensor.cuda(rank_to_GPU[rank][0])
                    out_tensor = out_tensor.cuda(rank_to_GPU[rank][0])
                dist.all_to_all_single(
                    out_tensor, in_tensor, out_splits, in_splits, group=group_id
                )
                self.assertEqual(out_tensor, expected_tensor)
            self._barrier()

        def _test_all_to_all_helper(
            self,
            group,
            group_id,
            rank,
            cuda=False,
            rank_to_GPU=None,
            dtype=torch.float,
        ):
            if group_id is not None:
                size = len(group)
                in_splits = [i + 1 for i in group]
                in_tensors = [
                    torch.ones([in_splits[i], size], dtype=dtype) * rank
                    for i, _ in enumerate(group)
                ]
                out_tensors = [
                    torch.ones([(rank + 1), size], dtype=dtype) for _ in group
                ]
                expected_tensors = [
                    torch.ones([rank + 1, size], dtype=dtype) * i for i in group
                ]
                if cuda:
                    in_tensors = [t.cuda(rank_to_GPU[rank][0]) for t in in_tensors]
                    expected_tensors = [
                        t.cuda(rank_to_GPU[rank][0]) for t in expected_tensors
                    ]
                    out_tensors = [t.cuda(rank_to_GPU[rank][0]) for t in out_tensors]
                dist.all_to_all(out_tensors, in_tensors, group=group_id)
                for t1, t2 in zip(out_tensors, expected_tensors):
                    self.assertEqual(t1, t2)
            self._barrier()

        @sandcastle_skip_if(BACKEND != "mpi", "Only MPI supports CPU all_to_all_single")
        def test_all_to_all_single_equal_split(self):
            group, group_id, rank = self._init_global_test()
            self._test_all_to_all_single_equal_split_helper(group, group_id, rank)

        @sandcastle_skip_if(BACKEND != "nccl", "Only Nccl supports CUDA all_to_all_single")
        @skip_if_no_gpu
        def test_all_to_all_single_equal_split_cuda(self):
            group, group_id, rank = self._init_global_test()
            rank_to_GPU = self._init_multigpu_helper()
            self._test_all_to_all_single_equal_split_helper(
                group,
                group_id,
                rank,
                True,
                rank_to_GPU,
            )

        @sandcastle_skip_if(BACKEND != "mpi", "Only MPI supports CPU all_to_all_single")
        def test_all_to_all_single_equal_split_complex(self):
            group, group_id, rank = self._init_global_test()
            self._test_all_to_all_single_equal_split_helper(
                group, group_id, rank, dtype=torch.cfloat
            )

        @sandcastle_skip_if(BACKEND != "nccl", "Only Nccl supports CUDA all_to_all_single")
        @skip_if_no_gpu
        def test_all_to_all_single_equal_split_cuda_complex(self):
            group, group_id, rank = self._init_global_test()
            rank_to_GPU = self._init_multigpu_helper()
            self._test_all_to_all_single_equal_split_helper(
                group, group_id, rank, True, rank_to_GPU, dtype=torch.cfloat
            )

        @sandcastle_skip_if(BACKEND != "mpi", "Only MPI supports CPU all_to_all_single")
        def test_all_to_all_single_unequal_split(self):
            group, group_id, rank = self._init_global_test()
            self._test_all_to_all_single_unequal_split_helper(group, group_id, rank)

        @sandcastle_skip_if(BACKEND != "nccl", "Only Nccl supports CUDA all_to_all_single")
        @skip_if_no_gpu
        def test_all_to_all_single_unequal_split_cuda(self):
            group, group_id, rank = self._init_global_test()
            rank_to_GPU = self._init_multigpu_helper()
            self._test_all_to_all_single_unequal_split_helper(
                group,
                group_id,
                rank,
                True,
                rank_to_GPU,
            )

        @sandcastle_skip_if(BACKEND != "mpi", "Only MPI supports CPU all_to_all_single")
        def test_all_to_all_single_unequal_split_complex(self):
            group, group_id, rank = self._init_global_test()
            self._test_all_to_all_single_unequal_split_helper(
                group, group_id, rank, dtype=torch.cfloat
            )

        @sandcastle_skip_if(BACKEND != "nccl", "Only Nccl supports CUDA all_to_all_single")
        @skip_if_no_gpu
        def test_all_to_all_single_unequal_split_cuda_complex(self):
            group, group_id, rank = self._init_global_test()
            rank_to_GPU = self._init_multigpu_helper()
            self._test_all_to_all_single_unequal_split_helper(
                group,
                group_id,
                rank,
                True,
                rank_to_GPU,
                dtype=torch.cfloat,
            )

        @sandcastle_skip_if(BACKEND != "mpi", "Only MPI supports all_to_all")
        def test_all_to_all(self):
            group, group_id, rank = self._init_global_test()
            self._test_all_to_all_helper(group, group_id, rank)

        @sandcastle_skip_if(BACKEND != "nccl", "Only NCCL supports CUDA all_to_all")
        @skip_if_rocm
        def test_all_to_all_cuda(self):
            group, group_id, rank = self._init_global_test()
            rank_to_GPU = self._init_multigpu_helper()
            self._test_all_to_all_helper(group, group_id, rank, True, rank_to_GPU)

        @sandcastle_skip_if(BACKEND != "mpi", "Only MPI supports all_to_all")
        def test_all_to_all_complex(self):
            group, group_id, rank = self._init_global_test()
            self._test_all_to_all_helper(group, group_id, rank, dtype=torch.cfloat)

        @sandcastle_skip_if(BACKEND != "nccl", "Only NCCL supports CUDA all_to_all")
        @skip_if_rocm
        def test_all_to_all_cuda_complex(self):
            group, group_id, rank = self._init_global_test()
            rank_to_GPU = self._init_multigpu_helper()
            self._test_all_to_all_helper(
                group, group_id, rank, True, rank_to_GPU, dtype=torch.cfloat
            )

        @sandcastle_skip_if(BACKEND != "mpi", "Only MPI supports CPU all_to_all_single")
        @skip_if_small_worldsize
        def test_all_to_all_single_equal_split_group(self):
            group, group_id, rank = self._init_group_test()
            self._test_all_to_all_single_equal_split_helper(group, group_id, rank)

        @sandcastle_skip_if(BACKEND != "nccl", "Only Nccl supports CUDA all_to_all_single")
        @skip_if_no_gpu
        @skip_if_small_worldsize
        def test_all_to_all_single_equal_split_group_cuda(self):
            group, group_id, rank = self._init_group_test()
            rank_to_GPU = self._init_multigpu_helper()
            self._test_all_to_all_single_equal_split_helper(
                group,
                group_id,
                rank,
                True,
                rank_to_GPU,
            )

        @sandcastle_skip_if(BACKEND != "mpi", "Only MPI supports CPU all_to_all_single")
        @skip_if_small_worldsize
        def test_all_to_all_single_unequal_split_group(self):
            group, group_id, rank = self._init_group_test()
            self._test_all_to_all_single_unequal_split_helper(group, group_id, rank)

        @sandcastle_skip_if(BACKEND != "nccl", "Only Nccl supports CUDA all_to_all_single")
        @skip_if_no_gpu
        @skip_if_small_worldsize
        def test_all_to_all_single_unequal_split_group_cuda(self):
            group, group_id, rank = self._init_global_test()
            rank_to_GPU = self._init_multigpu_helper()
            self._test_all_to_all_single_unequal_split_helper(
                group,
                group_id,
                rank,
                True,
                rank_to_GPU,
            )

        @sandcastle_skip_if(BACKEND != "mpi", "Only MPI supports all_to_all")
        @skip_if_small_worldsize
        def test_all_to_all_group(self):
            group, group_id, rank = self._init_group_test()
            self._test_all_to_all_helper(group, group_id, rank)

        @sandcastle_skip_if(BACKEND != "nccl", "Only Nccl supports CUDA all_to_all_single")
        @skip_if_small_worldsize
        @skip_if_rocm
        def test_all_to_all_group_cuda(self):
            group, group_id, rank = self._init_group_test()
            rank_to_GPU = self._init_multigpu_helper()
            self._test_all_to_all_helper(group, group_id, rank, True, rank_to_GPU)

        @sandcastle_skip_if(BACKEND != "mpi", "Only MPI supports CPU all_to_all_single")
        def test_all_to_all_single_equal_split_full_group(self):
            group, group_id, rank = self._init_full_group_test()
            self._test_all_to_all_single_equal_split_helper(group, group_id, rank)

        @sandcastle_skip_if(BACKEND != "nccl", "Only Nccl supports CUDA all_to_all_single")
        @skip_if_no_gpu
        def test_all_to_all_single_equal_split_full_group_cuda(self):
            group, group_id, rank = self._init_full_group_test()
            rank_to_GPU = self._init_multigpu_helper()
            self._test_all_to_all_single_equal_split_helper(
                group,
                group_id,
                rank,
                True,
                rank_to_GPU,
            )

        @sandcastle_skip_if(BACKEND != "mpi", "Only MPI supports CPU all_to_all_single")
        def test_all_to_all_single_unequal_split_full_group(self):
            group, group_id, rank = self._init_full_group_test()
            self._test_all_to_all_single_unequal_split_helper(group, group_id, rank)

        @sandcastle_skip_if(BACKEND != "nccl", "Only Nccl supports CUDA all_to_all_single")
        @skip_if_no_gpu
        def test_all_to_all_single_unequal_split_full_group_cuda(self):
            group, group_id, rank = self._init_full_group_test()
            rank_to_GPU = self._init_multigpu_helper()
            self._test_all_to_all_single_unequal_split_helper(
                group,
                group_id,
                rank,
                True,
                rank_to_GPU,
            )

        @sandcastle_skip_if(BACKEND != "mpi", "Only MPI supports all_to_all")
        def test_all_to_all_full_group(self):
            group, group_id, rank = self._init_full_group_test()
            self._test_all_to_all_helper(group, group_id, rank)

        @sandcastle_skip_if(BACKEND != "nccl", "Only NCCL supports CUDA all_to_all")
        @skip_if_rocm
        def test_all_to_all_full_group_cuda(self):
            group, group_id, rank = self._init_full_group_test()
            rank_to_GPU = self._init_multigpu_helper()
            self._test_all_to_all_helper(group, group_id, rank, True, rank_to_GPU)

        # BARRIER
        def _test_barrier_helper(
            self, group, group_id, rank, cuda=False, rank_to_GPU=None
        ):
            WAIT_TIME = 0.3  # seconds

            for dest in group:
                expected_time = torch.DoubleTensor(1).fill_(0.0)
                if cuda:
                    expected_time = expected_time.cuda(rank_to_GPU[rank][0])
                if dest == rank:
                    expected_time.fill_(time.time() + WAIT_TIME)
                    dist.broadcast(expected_time, dest, group_id)
                    time.sleep(WAIT_TIME + 0.1)  # sleep a little bit longer
                    dist.barrier(group_id)
                else:
                    dist.broadcast(expected_time, dest, group_id)
                    dist.barrier(group_id)
                    self.assertGreaterAlmostEqual(
                        float(time.time()),
                        float(expected_time[0]),
                        "destination rank: %d, my rank: %d" % (dest, rank)
                        + " (if you see this failure, please report in #14554)",
                    )

            # Use higher timeout for the instance where the test runs
            # against a subgroup and uses a CUDA tensor for expected time.
            # The CUDA initialization for the participating processes can
            # take long enough for the barrier timeout to trigger on the
            # process that doesn't participate in the group.
            self._barrier(timeout=20)

        @skip_if_no_gpu
        @sandcastle_skip_if(BACKEND == "mpi", "MPI doesn't supports GPU barrier")
        def test_barrier_cuda(self):
            group, group_id, rank = self._init_global_test()
            rank_to_GPU = self._init_multigpu_helper()
            self._test_barrier_helper(group, group_id, rank, True, rank_to_GPU)

        @skip_if_small_worldsize
        @skip_if_no_gpu
        @sandcastle_skip_if(BACKEND == "mpi", "MPI doesn't supports GPU barrier")
        def test_barrier_group_cuda(self):
            group, group_id, rank = self._init_group_test()
            rank_to_GPU = self._init_multigpu_helper()
            self._test_barrier_helper(group, group_id, rank, True, rank_to_GPU)

        @skip_if_small_worldsize
        @skip_if_no_gpu
        @sandcastle_skip_if(BACKEND == "mpi", "MPI doesn't supports GPU barrier")
        def test_barrier_full_group_cuda(self):
            group, group_id, rank = self._init_full_group_test()
            rank_to_GPU = self._init_multigpu_helper()
            self._test_barrier_helper(group, group_id, rank, True, rank_to_GPU)

        @sandcastle_skip_if(BACKEND == "nccl", "NCCL does not support CPU barrier")
        def test_barrier(self):
            group, group_id, rank = self._init_global_test()
            self._test_barrier_helper(group, group_id, rank)

        @skip_if_small_worldsize
        @sandcastle_skip_if(BACKEND == "nccl", "NCCL does not support CPU barrier")
        def test_barrier_group(self):
            group, group_id, rank = self._init_group_test()
            self._test_barrier_helper(group, group_id, rank)

        @sandcastle_skip_if(BACKEND == "nccl", "NCCL does not support CPU barrier")
        def test_barrier_full_group(self):
            group, group_id, rank = self._init_full_group_test()
            self._test_barrier_helper(group, group_id, rank)

        def _test_broadcast_multigpu_helper(self, group, group_id, rank, rank_to_GPU):
            for src in group:
                expected_tensor = _build_tensor(src + 1)
                tensors = [
                    _build_tensor(src + 1, -1).cuda(device=i) for i in rank_to_GPU[rank]
                ]
                if rank == src:
                    tensors[0] = expected_tensor.cuda(device=rank_to_GPU[rank][0])

                dist.broadcast_multigpu(tensors, src, group_id)
                for tensor in tensors:
                    self.assertEqual(tensor, expected_tensor)
            self._barrier()

        @sandcastle_skip_if(BACKEND == "mpi", "MPI doesn't support broadcast multigpu")
        @sandcastle_skip_if(BACKEND == "nccl", "NCCL broadcast multigpu skipped")
        @skip_if_no_gpu
        def test_broadcast_multigpu(self):
            group, group_id, rank = self._init_global_test()
            rank_to_GPU = self._init_multigpu_helper()
            self._test_broadcast_multigpu_helper(group, group_id, rank, rank_to_GPU)

        def _test_all_reduce_multigpu_helper(
            self,
            group,
            group_id,
            rank,
            rank_to_GPU,
            op,
            master_value,
            worker_value,
            expected_value,
            dtype=torch.float,
        ):
            for src in group:
                curr_value = master_value if rank == src else worker_value
                tensors = [
                    _build_tensor(src + 1, curr_value, dtype=dtype).cuda(device=i)
                    for i in rank_to_GPU[rank]
                ]
                self.call_dist_op(
                    ":all_reduce",
                    False,
                    dist.all_reduce_multigpu,
                    tensors,
                    op,
                    group_id,
                )
                expected_tensor = _build_tensor(src + 1, expected_value, dtype=dtype)
                for tensor in tensors:
                    self.assertEqual(tensor, expected_tensor)

            self._barrier()

        @sandcastle_skip_if(BACKEND == "mpi", "MPI doesn't support broadcast multigpu")
        @sandcastle_skip_if(BACKEND == "nccl", "CUDA all_reduce multigpu skipped for NCCL")
        @skip_if_no_gpu
        def test_all_reduce_multigpu(self):
            group, group_id, rank = self._init_global_test()
            rank_to_GPU = self._init_multigpu_helper()
            self._test_all_reduce_multigpu_helper(
                group,
                group_id,
                rank,
                rank_to_GPU,
                dist.ReduceOp.SUM,
                2,
                10,
                (2 + 10 * (len(group) - 1)) * len(rank_to_GPU[0]),
            )

        @sandcastle_skip_if(BACKEND == "mpi", "MPI doesn't support broadcast multigpu")
        @sandcastle_skip_if(BACKEND == "nccl", "CUDA all_reduce multigpu skipped for NCCL")
        @skip_if_no_gpu
        def test_all_reduce_multigpu_complex(self):
            group, group_id, rank = self._init_global_test()
            rank_to_GPU = self._init_multigpu_helper()
            self._test_all_reduce_multigpu_helper(
                group,
                group_id,
                rank,
                rank_to_GPU,
                dist.ReduceOp.SUM,
                complex(2, 3),
                complex(10, 11),
                (complex(2, 3) + complex(10, 11) * (len(group) - 1))
                * len(rank_to_GPU[0]),
                dtype=torch.cfloat,
            )

        def _test_reduce_multigpu_helper(
            self,
            group,
            group_id,
            rank,
            rank_to_GPU,
            op,
            master_value,
            worker_value,
            expected_value,
        ):
            for src in group:
                tensor_value = master_value if rank == src else worker_value
                tensors = [
                    _build_tensor(src + 1, tensor_value).cuda(device=i)
                    for i in rank_to_GPU[rank]
                ]
                self.call_dist_op(
                    "reduce",
                    False,
                    dist.reduce_multigpu,
                    tensors,
                    src,
                    op,
                    group_id,
                    expect_event=len(tensors) == 1,
                    tensor_shapes=[tensors[0].shape],
                )
                if rank == src:
                    expected_tensor = _build_tensor(src + 1, expected_value)
                    self.assertEqual(tensors[0], expected_tensor)

            self._barrier()

        @sandcastle_skip_if(
            BACKEND != "nccl", "Only Nccl backend supports reduce multigpu"
        )
        @skip_if_no_gpu
        def test_reduce_multigpu(self):
            group, group_id, rank = self._init_global_test()
            rank_to_GPU = self._init_multigpu_helper()
            device_id = rank_to_GPU[rank][0]
            torch.cuda.set_device(device_id)
            self._test_reduce_multigpu_helper(
                group,
                group_id,
                rank,
                rank_to_GPU,
                dist.ReduceOp.SUM,
                2,
                10,
                (2 + 10 * (len(group) - 1)) * len(rank_to_GPU[0]),
            )

        def _test_all_gather_multigpu_helper(
            self, group, group_id, rank, rank_to_GPU, dtype=torch.float
        ):
            for dest in group:
                tensors = [
                    _build_tensor(dest + 1, dtype=dtype).cuda(device=i)
                    for i in rank_to_GPU[rank]
                ]

                # construct expected output along with
                # a place holder to receive all gather results
                output_tensors = []
                expected_output = []
                output_per_gpu = (
                    [_build_tensor(dest + 1, -1, dtype=dtype)]
                    * len(rank_to_GPU[0])
                    * len(group)
                )
                expected_per_gpu = (
                    [_build_tensor(dest + 1, dtype=dtype)]
                    * len(rank_to_GPU[0])
                    * len(group)
                )
                for gpu in rank_to_GPU[rank]:
                    output_tensors.append([t.cuda(device=gpu) for t in output_per_gpu])
                    expected_output.append(
                        [t.cuda(device=gpu) for t in expected_per_gpu]
                    )
                self.call_dist_op(
                    "all_gather",
                    False,
                    dist.all_gather_multigpu,
                    output_tensors,
                    tensors,
                    group_id,
                    expect_event=len(expected_output) == 1,
                )
                self.assertEqual(output_tensors, expected_output)

            self._barrier()

        @sandcastle_skip_if(
            BACKEND != "nccl", "Only Nccl backend supports allgather multigpu"
        )
        @skip_if_no_gpu
        def test_all_gather_multigpu(self):
            group, group_id, rank = self._init_global_test()
            rank_to_GPU = self._init_multigpu_helper()
            device_id = rank_to_GPU[rank][0]
            torch.cuda.set_device(device_id)
            self._test_all_gather_multigpu_helper(group, group_id, rank, rank_to_GPU)

        @sandcastle_skip_if(
            BACKEND != "nccl", "Only Nccl backend supports allgather multigpu"
        )
        @skip_if_no_gpu
        def test_all_gather_multigpu_complex(self):
            group, group_id, rank = self._init_global_test()
            rank_to_GPU = self._init_multigpu_helper()
            device_id = rank_to_GPU[rank][0]
            torch.cuda.set_device(device_id)
            self._test_all_gather_multigpu_helper(
                group, group_id, rank, rank_to_GPU, dtype=torch.cfloat
            )

        def _model_step(self, model):
            for param in model.parameters():
                if param.grad is not None:
                    with torch.no_grad():
                        param += param.grad
                    param.grad = None

        def _model_step_with_zero_grad(self, model):
            for param in model.parameters():
                if param.grad is not None:
                    with torch.no_grad():
                        param += param.grad
                    param.grad.requires_grad_(False)
                    param.grad.zero_()

        def _prepare_dummy_data(self, local_bs):
            # global_bs for DDP should be divisible by WORLD_SIZE
            world_size = int(os.environ["WORLD_SIZE"])
            global_bs = world_size * local_bs
            input_cpu = torch.randn(global_bs, 2)
            target = torch.randn(global_bs, 4)
            loss = nn.MSELoss()
            return global_bs, input_cpu, target, loss

        # END TO END TEST FOR DISTRIBUTEDDATAPARALLEL
        def _test_DDP_helper(
            self, model, input_var, target, loss, scale_factor=1.0, memory_format=None
        ):
            model.train()
            output = model(input_var)
            l = loss(output, target) * scale_factor
            l.backward()
            if memory_format is not None:
                self.assertTrue(output.is_contiguous(memory_format=memory_format))

        def _assert_equal_param(self, param_gpu, param_DDP):
            self.assertEqual(len(param_gpu), len(param_DDP))
            for p_gpu, p_DDP in zip(param_gpu, param_DDP):
                self.assertEqual(p_gpu, p_DDP)

        def _test_DDP_niter(
            self,
            model_base,
            model_DDP,
            input,
            target,
            loss,
            local_bs,
            rank,
            batch_size,
            test_save,
            offset=None,
            world_size=0,
            zero_grad=False,
            memory_format=None,
            n_iter=5,
        ):
            for idx in range(n_iter):
                # single cpu/gpu training
                self._test_DDP_helper(
                    model_base, input, target, loss, memory_format=memory_format
                )

                if offset is None:
                    offset = rank * local_bs

                # DDP training, DDP scatters subsets of input_cpu to nodes/GPUs
                self._test_DDP_helper(
                    model_DDP,
                    input[offset : offset + local_bs],
                    target[offset : offset + local_bs],
                    loss,
                    world_size * local_bs / batch_size if world_size != 0 else 1,
                    memory_format=memory_format,
                )

                # Update weights and run a second iteration to shake out errors
                if zero_grad:
                    self._model_step_with_zero_grad(model_base)
                    self._model_step_with_zero_grad(model_DDP)
                else:
                    self._model_step(model_base)
                    self._model_step(model_DDP)
                self._assert_equal_param(
                    list(model_base.parameters()), list(model_DDP.module.parameters())
                )

                # Shuffle the input so that DDP input is different
                input = input[torch.randperm(batch_size)]

                # save the model in the middle and reload
                if test_save and idx == 2 and INIT_METHOD.startswith("file://"):
                    with tempfile.NamedTemporaryFile() as tmp:
                        if sys.platform == "win32":
                            torch.save(model_DDP, tmp)
                            tmp.seek(0)
                            model_DDP = torch.load(tmp)
                        else:
                            torch.save(model_DDP, tmp.name)
                            model_DDP = torch.load(tmp.name)

            with tempfile.TemporaryFile() as tmp_file:
                torch.save(model_DDP, tmp_file)
                tmp_file.seek(0)
                saved_model = torch.load(tmp_file)
            for k in model_DDP.state_dict():
                self.assertEqual(model_DDP.state_dict()[k], saved_model.state_dict()[k])

        def _test_DistributedDataParallel(
            self,
            gpu_subset,
            rank,
            output_device=None,
            gradient_as_bucket_view=False,
            static_graph=False,
        ):
            # Run a simple end to end DDP model, use result of single node model
            # as baseline

            # cpu training setup
            model = DDP_NET

            # single gpu training setup
            model_gpu = copy.deepcopy(model)
            model_gpu.cuda(gpu_subset[0])

            # DDP training setup
            model_DDP = copy.deepcopy(model)
            model_DDP.cuda(gpu_subset[0])
            model_DDP = nn.parallel.DistributedDataParallel(
                model_DDP,
                device_ids=gpu_subset,
                gradient_as_bucket_view=gradient_as_bucket_view,
            )
            if static_graph:
                model_DDP._set_static_graph()

            # test serializable/unserializable
            with tempfile.NamedTemporaryFile() as tmp:
                if sys.platform == "win32":
                    torch.save(model_DDP, tmp)
                    tmp.seek(0)
                    model_DDP = torch.load(tmp)
                else:
                    torch.save(model_DDP, tmp.name)
                    model_DDP = torch.load(tmp.name)

            # dummy data initialization
            local_bs = len(gpu_subset)
            global_bs, input_cpu, target, loss = self._prepare_dummy_data(local_bs)

            # check two model parameters over 5 iterations
            self._test_DDP_niter(
                model_gpu,
                model_DDP,
                input_cpu.cuda(gpu_subset[0]),
                target.cuda(gpu_subset[0]),
                loss,
                local_bs,
                rank,
                global_bs,
                True,
            )
            self._barrier()

        def _test_DistributedDataParallelCPU(self, gradient_as_bucket_view=False):
            # Run a simple end to end DDP-CPU model, use result of single node
            # model as baseline
            group, group_id, rank = self._init_global_test()

            # cpu training setup
            model_base = DDP_NET

            # DDP-CPU training setup
            model_DDP = copy.deepcopy(model_base)
            model_DDP = nn.parallel.DistributedDataParallel(
                model_DDP, gradient_as_bucket_view=gradient_as_bucket_view
            )

            # dummy data initialization
            local_bs = 2
            global_bs, input_cpu, target, loss = self._prepare_dummy_data(local_bs)

            # check two model parameters over 5 iterations
            self._test_DDP_niter(
                model_base,
                model_DDP,
                input_cpu,
                target,
                loss,
                local_bs,
                rank,
                global_bs,
                False,
                zero_grad=True,
            )
            self._barrier()

            return model_DDP

        @sandcastle_skip_if(BACKEND == "nccl", "nccl does not support DDP on CPU models")
        def test_DistributedDataParallelCPU(self):
            self._test_DistributedDataParallelCPU()

        @sandcastle_skip_if(BACKEND == "nccl", "nccl does not support DDP on CPU models")
        def test_DistributedDataParallelCPU_grad_is_view(self):
            self._test_DistributedDataParallelCPU(gradient_as_bucket_view=True)

        @sandcastle_skip_if(
            BACKEND != "nccl" and BACKEND != "gloo",
            "Only Nccl & Gloo backend support DistributedDataParallel",
        )
        def test_DistributedDataParallel_requires_grad(self):
            # a module without gradients shouldn't be accepted
            self.assertRaises(
                RuntimeError, lambda: nn.parallel.DistributedDataParallel(nn.Module())
            )
            self._barrier()

        @sandcastle_skip_if(
            BACKEND != "nccl" and BACKEND != "gloo",
            "Only NCCL and GLOO backend support DistributedDataParallel",
        )
        @skip_if_lt_x_gpu(int(os.environ["WORLD_SIZE"]))
        @skip_if_rocm
        def test_DistributedDataParallel_non_default_stream(self):
            stream = torch.cuda.Stream(self.rank)
            rank = self.rank
            with torch.cuda.stream(stream):
                net = torch.nn.parallel.DistributedDataParallel(
                    torch.nn.Linear(1, 1, bias=False).cuda(rank), device_ids=[rank]
                )
                for i in range(1000):
                    # Clear gradients manually
                    grad = net.module.weight.grad
                    if grad is not None:
                        grad.requires_grad_(False)
                        grad.zero_()
                    # Forward + BW
                    batch = torch.tensor([rank]).float().cuda(rank)
                    loss = net(batch).sum()
                    loss.backward()
                    # For each worker, the gradient on the weight should be worker_rank.
                    grad = net.module.weight.grad
                    avg = grad.clone()
                    # All-reducing the gradient averages should give us the gradient
                    # average. If not, then one of the workers has not correctly
                    # written back the averaged gradient before this all-reduce call.
                    dist.all_reduce(avg)
                    world_size = int(os.environ["WORLD_SIZE"])
                    avg.div_(world_size)
                    expected_grad = sum(i for i in range(world_size)) / world_size
                    self.assertEqual(
                        avg[0, 0],
                        expected_grad,
                        msg=f"Expected gradient of {expected_grad} but got {avg} on rank {self.rank}",
                    )

        @sandcastle_skip_if(
            BACKEND != "nccl" and BACKEND != "gloo",
            "MPI backend does not support DDP communication hook on CUDA devices",
        )
        @skip_if_lt_x_gpu(int(os.environ["WORLD_SIZE"]))
        @skip_if_rocm
        def test_ddp_comm_hook_logging(self):
            hooks = [
                default.allreduce_hook,
                default.fp16_compress_hook,
                powerSGD.powerSGD_hook,
                powerSGD.batched_powerSGD_hook,
                quantization_hooks.quantization_pertensor_hook,
                quantization_hooks.quantization_perchannel_hook,
            ]

            cpp_builtin_hooks = [
                dist.BuiltinCommHookType.ALLREDUCE,
                dist.BuiltinCommHookType.FP16_COMPRESS,
            ]

            for hook in hooks:
                ddp_model = torch.nn.parallel.DistributedDataParallel(
                    torch.nn.Linear(1, 1, bias=False).cuda(self.rank),
                    device_ids=[self.rank],
                )
                ddp_logging_data = ddp_model._get_ddp_logging_data()
                # Hook not registered yet, so should be empty
                self.assertEqual(ddp_logging_data.get("comm_hook"), None)
                ddp_model.register_comm_hook(None, hook)
                ddp_logging_data = ddp_model._get_ddp_logging_data()
                self.assertEqual(ddp_logging_data.get("comm_hook"), hook.__qualname__)

            for hook in cpp_builtin_hooks:
                ddp_model = torch.nn.parallel.DistributedDataParallel(
                    torch.nn.Linear(1, 1, bias=False).cuda(self.rank),
                    device_ids=[self.rank],
                )
                ddp_logging_data = ddp_model._get_ddp_logging_data()
                # Hook not registered yet, so should be empty
                self.assertEqual(ddp_logging_data.get("comm_hook"), None)
                ddp_model._register_builtin_comm_hook(hook)
                ddp_logging_data = ddp_model._get_ddp_logging_data()
                self.assertEqual(ddp_logging_data.get("comm_hook"), str(hook))

            # No hook registered
            ddp_model = torch.nn.parallel.DistributedDataParallel(
                torch.nn.Linear(1, 1, bias=False).cuda(self.rank),
                device_ids=[self.rank],
            )
            ddp_logging_data = ddp_model._get_ddp_logging_data()
            # Hook not registered yet, so should be empty
            self.assertEqual(ddp_logging_data.get("comm_hook"), None)
            # After second forward pass, hook should still be empty string
            for i in range(2):
                inp = torch.ones(1, 1, device=self.rank)
                loss = ddp_model(inp).sum()
                loss.backward()

            ddp_logging_data = ddp_model._get_ddp_logging_data()
            # Note: DETAIL debug mode logs DDP logging data to stdout and
            # thus accesses std::map, which fills in a default value for the
            # type if it didn't exist.
            self.assertEqual(ddp_logging_data.get("comm_hook", ""), "")

        def _test_ddp_hook_with_optimizer_parity(
            self, grad_as_bucket_view, static_graph
        ):
            rank = self.rank
            torch.cuda.set_device(rank)
            torch.manual_seed(rank)
            torch.cuda.manual_seed(rank)
            models_to_test = [
                (LargeNet(), torch.randn(1, 1000).cuda()),
            ]
            if HAS_TORCHVISION:
                models_to_test.append(
                    (torchvision.models.resnet50(), torch.randn(1, 3, 3, 1000).cuda())
                )
            # Enable determinism in cudnn operators
            for (model, inp) in models_to_test:
                with torch.backends.cudnn.flags(
                    enabled=True, deterministic=True, benchmark=False
                ):
                    sgd_lr = 1e-2
                    sgd_momentum = 0.9
                    sgd_weight_decay = 0.01
                    ddp_model_with_optimizer_hook = (
                        torch.nn.parallel.DistributedDataParallel(
                            copy.deepcopy(model).cuda(),
                            device_ids=[self.rank],
                            gradient_as_bucket_view=grad_as_bucket_view,
                        )
                    )
                    if static_graph:
                        ddp_model_with_optimizer_hook._set_static_graph()

                    # Register hook that runs allreduce + functional SGD step.
                    allreduce_hook = default.allreduce_hook
                    opt_hook_state = default._OptimizerHookState(
                        _FunctionalSGD,
                        sgd_lr,
                        momentum=sgd_momentum,
                        weight_decay=sgd_weight_decay,
                    )
                    ddp_model_with_optimizer_hook.register_comm_hook(
                        None,
                        default._hook_then_optimizer(allreduce_hook, opt_hook_state),
                    )
                    # Create DDP model with no hook that does optimizer after
                    # backward.
                    ddp_model_with_no_hook = torch.nn.parallel.DistributedDataParallel(
                        copy.deepcopy(model).cuda(),
                        device_ids=[self.rank],
                        gradient_as_bucket_view=grad_as_bucket_view,
                    )
                    if static_graph:
                        ddp_model_with_no_hook._set_static_graph()

                    sgd_no_hook = torch.optim.SGD(
                        ddp_model_with_no_hook.parameters(),
                        lr=sgd_lr,
                        momentum=sgd_momentum,
                        weight_decay=sgd_weight_decay,
                    )

                    # Verify parameters are equal initially.
                    for hook_param, allreduce_param in zip(
                        ddp_model_with_optimizer_hook.parameters(),
                        ddp_model_with_no_hook.parameters(),
                    ):
                        self.assertEqual(hook_param, allreduce_param)

                    # Save old parameters to later verify optimizer modified them.
                    opt_hook_init_params = copy.deepcopy(
                        list(ddp_model_with_optimizer_hook.parameters())
                    )

                    # Run optimizer with hook model.
                    for i in range(6):
                        ddp_model_with_optimizer_hook.zero_grad()
                        out = ddp_model_with_optimizer_hook(inp)
                        loss = out.sum()
                        loss.backward()

                    dist.barrier()

                    # Run regular model.
                    for i in range(6):
                        ddp_model_with_no_hook.zero_grad()
                        out = ddp_model_with_no_hook(inp)
                        loss = out.sum()
                        loss.backward()
                        sgd_no_hook.step()

                    dist.barrier()

                    # Now verify parameters are equal.
                    for hook_param, allreduce_param in zip(
                        ddp_model_with_optimizer_hook.parameters(),
                        ddp_model_with_no_hook.parameters(),
                    ):
                        self.assertEqual(hook_param, allreduce_param)

                    # Verify optimizer modified parameters, otherwise they would be
                    # trivially equal above.
                    self.assertNotEqual(
                        opt_hook_init_params,
                        list(ddp_model_with_optimizer_hook.parameters()),
                    )
                    dist.barrier()

        @sandcastle_skip_if(
            BACKEND != "nccl" and BACKEND != "gloo",
            "Only Nccl & Gloo backend support DistributedDataParallel",
        )
        @sandcastle_skip_if(IS_WINDOWS, "FunctionalSGD not yet supported with Windows.")
        @skip_if_lt_x_gpu(2)
        @skip_if_rocm
        def test_ddp_hook_with_optimizer_parity(self):
            for grad_as_bucket_view, static_graph in itertools.product(
                [True, False], [True, False]
            ):
                self._test_ddp_hook_with_optimizer_parity(
                    grad_as_bucket_view=grad_as_bucket_view, static_graph=static_graph
                )

        def _test_ddp_hook_parity(self, state, hook):
            rank = self.rank
            m = torch.nn.Linear(1, 5)
            try:
                process_group = state.process_group
            except AttributeError:
                process_group = state

            net_with_hook = torch.nn.parallel.DistributedDataParallel(
                copy.deepcopy(m).to(rank),
                device_ids=[rank],
                process_group=process_group,
            )
            net_with_hook.register_comm_hook(state=state, hook=hook)
            net_without_hook = torch.nn.parallel.DistributedDataParallel(
                copy.deepcopy(m).to(rank),
                device_ids=[rank],
                process_group=process_group,
            )
            for i in range(100):
                # Clear gradients manually.
                for g in [
                    net_without_hook.module.weight.grad,
                    net_with_hook.module.weight.grad,
                ]:
                    if g is not None:
                        g.requires_grad_(False)
                        g.zero_()
                # Forward + BW
                batch = torch.tensor([rank]).float().cuda(rank)
                loss = net_without_hook(batch).sum()
                loss.backward()
                # For each worker, the gradient on the weight should be worker_rank.
                grad = net_without_hook.module.weight.grad
                avg = grad.clone()
                expected_grad = (
                    sum(i for i in range(dist.get_world_size())) / dist.get_world_size()
                )
                loss_hook = net_with_hook(batch).sum()
                loss_hook.backward()
                grad_hook = net_with_hook.module.weight.grad
                avg_hook = grad_hook.clone()
                # Verify hook grad with expected.
                # Cannot use exact match here due to a very small accuracy loss,
                # e.g. 1e-05, for powerSGD hook case.
                assert_func = (
                    self.assertEqual
                    if hook == default.allreduce_hook
                    else torch.testing.assert_allclose
                )
                assert_func(
                    avg_hook[0, 0],
                    expected_grad,
                    msg=f"Expected hook grad of {expected_grad} but got {avg_hook[0, 0]}",
                )
                # Verify hook grad with vanilla allreduce
                assert_func(
                    avg_hook[0, 0],
                    avg[0, 0],
                    msg=f"Expected hook grad to be close to allreduce {avg[0, 0]}, but got {avg_hook[0, 0]}",
                )

        @sandcastle_skip_if(
            BACKEND != "nccl" and BACKEND != "gloo",
            "MPI backend does not support DDP communication hook on CUDA devices",
        )
        @skip_if_lt_x_gpu(int(os.environ["WORLD_SIZE"]))
        @skip_if_rocm
        def test_ddp_hook_parity_allreduce(self):
            self._test_ddp_hook_parity(state=None, hook=default.allreduce_hook)

        @sandcastle_skip_if(
            BACKEND != "nccl" and BACKEND != "gloo",
            "MPI backend does not support DDP communication hook on CUDA devices",
        )
        @skip_if_lt_x_gpu(int(os.environ["WORLD_SIZE"]))
        @skip_if_rocm
        def test_ddp_hook_parity_allreduce_process_group(self):
            # process_group is passed in to both DDP and comm. hook
            rank_to_GPU = self._init_multigpu_helper()
            gpus = [rank_to_GPU[int(r)][0] for r in range(dist.get_world_size())]
            process_group = torch.distributed.new_group(gpus)
            self._test_ddp_hook_parity(state=process_group, hook=default.allreduce_hook)

        @sandcastle_skip_if(
            BACKEND != "nccl" and BACKEND != "gloo",
            "MPI backend does not support DDP communication hook on CUDA devices",
        )
        @skip_if_lt_x_gpu(int(os.environ["WORLD_SIZE"]))
        @skip_if_rocm
        def test_ddp_hook_parity_powerSGD(self):
            for warm_start in [True, False]:
                powersgd_state = powerSGD.PowerSGDState(
                    process_group=None,
                    matrix_approximation_rank=1,
                    start_powerSGD_iter=2,
                    warm_start=warm_start,
                )
                self._test_ddp_hook_parity(
                    state=powersgd_state, hook=powerSGD.powerSGD_hook
                )

        @sandcastle_skip_if(
            BACKEND != "nccl" and BACKEND != "gloo",
            "MPI backend does not support DDP communication hook on CUDA devices",
        )
        @sandcastle_skip_if(
            NO_MULTIPROCESSING_SPAWN,
            "Disabled for environments that \
                         don't support multiprocessing with spawn start method",
        )
        @skip_if_lt_x_gpu(int(os.environ["WORLD_SIZE"]))
        @skip_if_rocm
        def test_ddp_hook_parity_post_localSGD(self):
            # Although we start run local SGD at iteration 10, since we still use the global process group to run it,
            # the post-LocalSGD actually still allreduces gradients globally for the remaining iterations.
            state = post_localSGD.PostLocalSGDState(
                process_group=None, subgroup=dist.group.WORLD, start_localSGD_iter=10
            )
            self._test_ddp_hook_parity(
                state=state, hook=post_localSGD.post_localSGD_hook
            )

            # Since we start local SGD later than the total number of 100 iterations,
            # no local SGD actually is executed, and we don't even need to provide a subgroup for this case.
            state = post_localSGD.PostLocalSGDState(
                process_group=None, subgroup=None, start_localSGD_iter=1000
            )
            self._test_ddp_hook_parity(
                state=state, hook=post_localSGD.post_localSGD_hook
            )

        def _prepare_single_device_module(
            self,
            rank,
            process_group,
            devices,
            device_ids,
            global_batch_size,
            gradient_as_bucket_view=False,
        ):
            model = Net()
            device = devices[0] if devices else torch.device("cuda:%d" % rank)
            ddp_model = DistributedDataParallel(
                copy.deepcopy(model).to(device),
                device_ids=device_ids,
                process_group=process_group,
                bucket_cap_mb=0.001,
                gradient_as_bucket_view=gradient_as_bucket_view,
            )

            model.to(device)

            input = torch.randn(global_batch_size, 2).to(device)
            target = torch.randn(global_batch_size, 4).to(device)

            return model, ddp_model, input, target

        def _prepare_cpu_module(
            self,
            process_group,
            global_batch_size,
            gradient_as_bucket_view=False,
        ):
            model = Net()
            ddp_model = DistributedDataParallel(
                copy.deepcopy(model),
                process_group=process_group,
                bucket_cap_mb=0.001,
                gradient_as_bucket_view=gradient_as_bucket_view,
            )
            input = torch.randn(global_batch_size, 2)
            target = torch.randn(global_batch_size, 4)
            return model, ddp_model, input, target

        def _test_accumulate_gradients_no_sync(
            self, num_iters=2, ddp_comm_hook=None, gradient_as_bucket_view=False
        ):
            """
            This is the recommended way to implement accumulate grads.
            If ``ddp_comm_hook`` input was specified, it will also register that hook
            to the ``ddp_model``. The hook fed into this function should not change
            the resulting gradients.
            """
            group, group_id, rank = self._init_global_test()
            world_size = get_world_size()

            # FIXME: Add testing for gloo/CUDA
            if BACKEND == "mpi" or BACKEND == "gloo":
                global_batch_size = world_size
                local_batch_size = 1
                model, ddp_model, input, target = self._prepare_cpu_module(
                    group_id, global_batch_size, gradient_as_bucket_view
                )

            if BACKEND == "nccl":
                rank_to_GPU = self._init_multigpu_helper()
                int_devices = rank_to_GPU[rank][:1]
                devices = [torch.device("cuda:" + str(i)) for i in int_devices]
                global_batch_size = world_size
                local_batch_size = len(devices)
                model, ddp_model, input, target = self._prepare_single_device_module(
                    rank,
                    group_id,
                    devices,
                    devices,
                    global_batch_size,
                    gradient_as_bucket_view,
                )

            if ddp_comm_hook is not None:
                ddp_model.register_comm_hook(group_id, ddp_comm_hook)

            def step_model(model, input, target):
                model.train()
                output = model(input)
                loss = F.mse_loss(output, target.to(output.device))
                loss.backward()

            # ensure accumulate grads works with no_grad => no grads are accumulated.
            with torch.no_grad():
                with ddp_model.no_sync():
                    ddp_model.train()
                    ddp_model(input)

            # check two model parameters over num_iters iterations
            for iteration in range(num_iters):
                step_model(model, input, target)

                ddp_input = input[
                    rank * local_batch_size : (rank + 1) * local_batch_size
                ]
                ddp_target = target[
                    rank * local_batch_size : (rank + 1) * local_batch_size
                ]

                if iteration % num_iters == 0:
                    # accumulate grads locally
                    with ddp_model.no_sync():
                        step_model(ddp_model, ddp_input, ddp_target)
                else:
                    # sync grads
                    step_model(ddp_model, ddp_input, ddp_target)

                for i, j in zip(model.parameters(), ddp_model.parameters()):
                    if not i.requires_grad:
                        continue
                    if iteration % num_iters == 0:
                        self.assertNotEqual(i.grad, j.grad)
                    else:
                        self.assertEqual(i.grad, j.grad)

                # Shuffle the input so that DDP input is different
                torch.manual_seed(1337 + iteration)
                input = input[torch.randperm(global_batch_size)]

        @sandcastle_skip_if(
            BACKEND != "mpi" and BACKEND != "nccl" and BACKEND != "gloo",
            "get_future is only supported on mpi, nccl and gloo",
        )
        @nccl_skip_if_lt_x_gpu(BACKEND, 2)
        def test_accumulate_gradients_no_sync(self):
            """
            Runs _test_accumulate_gradients_no_sync using default inputs
            """
            self._test_accumulate_gradients_no_sync()

        @sandcastle_skip_if(
            BACKEND != "mpi" and BACKEND != "nccl" and BACKEND != "gloo",
            "get_future is only supported on mpi, nccl and gloo",
        )
        @nccl_skip_if_lt_x_gpu(BACKEND, 2)
        def test_accumulate_gradients_no_sync_grad_is_view(self):
            """
            Runs _test_accumulate_gradients_no_sync using default inputs
            """
            self._test_accumulate_gradients_no_sync(gradient_as_bucket_view=True)

        @sandcastle_skip_if(
            BACKEND != "mpi" and BACKEND != "nccl" and BACKEND != "gloo",
            "get_future is only supported on mpi, nccl and gloo",
        )
        @nccl_skip_if_lt_x_gpu(BACKEND, 2)
        def test_accumulate_gradients_no_sync_allreduce_hook(self):
            """
            Runs multiple iterations on _test_accumulate_gradients_no_sync
            using allreduce hook and validates whether future result was properly
            passed as gradients in reducer.
            """

            world_size = get_world_size()

            def allreduce_hook(
                group_id: object, bucket: dist.GradBucket
            ) -> torch.futures.Future[torch.Tensor]:
                tensors = [bucket.get_tensor() / world_size]
                return (
                    group_id.allreduce(tensors)
                    .get_future()
                    .then(lambda fut: fut.value()[0])
                )

            self._test_accumulate_gradients_no_sync(
                num_iters=4, ddp_comm_hook=allreduce_hook
            )

        @sandcastle_skip_if(
            BACKEND != "mpi" and BACKEND != "nccl" and BACKEND != "gloo",
            "get_future is only supported on mpi, nccl and gloo",
        )
        @nccl_skip_if_lt_x_gpu(BACKEND, 2)
        def test_accumulate_gradients_no_sync_allreduce_with_then_hook(self):
            """
            Runs multiple iterations on _test_accumulate_gradients_no_sync using allreduce
            hook that also uses then callbacks. In first then callback result is multiplied
            by 2, and the second callback divides the result by 2 * world_size. It validates
            whether final result was properly passed as gradients in reducer.
            """

            world_size = get_world_size()

            def allreduce_with_then_hook(
                group_id: object, bucket: dist.GradBucket
            ) -> torch.futures.Future[torch.Tensor]:
                fut = group_id.allreduce([bucket.get_tensor()]).get_future()

                def mult(fut):
                    # Multiply the result by 2.
                    return 2 * fut.wait()[0]

                def div(fut):
                    # Divide the result by 2 * world_size.
                    return fut.wait() / (2 * world_size)

                return fut.then(mult).then(div)

            self._test_accumulate_gradients_no_sync(
                num_iters=4, ddp_comm_hook=allreduce_with_then_hook
            )

        @sandcastle_skip_if(
            BACKEND != "mpi" and BACKEND != "nccl" and BACKEND != "gloo",
            "get_future is only supported on mpi, nccl and gloo",
        )
        @nccl_skip_if_lt_x_gpu(BACKEND, 2)
        def test_get_future(self):
            def mult(fut):
                return [t * 3 for t in fut.wait()]

            def add(fut):
                return [t + 1 for t in fut.wait()]

            group, group_id, rank = self._init_global_test()
            input = _build_tensor(3, 2)
            if BACKEND == "nccl":
                rank_to_GPU = self._init_multigpu_helper()
                device_id = rank_to_GPU[rank][0]
                input = input.to(device_id)
            fut = group_id.allreduce([input]).get_future()
            res = fut.then(mult).then(add).wait()
            expected = _build_tensor(3, 2 * len(group) * 3 + 1)

            self.assertEqual(res[0], expected)

        @sandcastle_skip_if(
            BACKEND != "nccl" and BACKEND != "gloo",
            "Only Nccl & Gloo backend support DistributedDataParallel",
        )
        @skip_if_no_gpu
        def test_DistributedDataParallel(self):
            group, group_id, rank = self._init_global_test()
            rank_to_GPU = self._init_multigpu_helper()
            gpus = list(rank_to_GPU[rank])

            for use_bucket_view, static_graph in itertools.product(
                (False, True), (False, True)
            ):
                self._test_DistributedDataParallel(
                    gpu_subset=gpus,
                    rank=rank,
                    gradient_as_bucket_view=use_bucket_view,
                    static_graph=static_graph,
                )

                # test output_device
                self._test_DistributedDataParallel(
                    gpu_subset=gpus,
                    rank=rank,
                    output_device=torch.device("cuda"),
                    gradient_as_bucket_view=use_bucket_view,
                    static_graph=static_graph,
                )

                # test device_ids
                gpus_list = [torch.device("cuda:" + str(i)) for i in gpus]
                self._test_DistributedDataParallel(
                    gpu_subset=gpus_list,
                    rank=rank,
                    output_device=torch.device("cuda"),
                    gradient_as_bucket_view=use_bucket_view,
                    static_graph=static_graph,
                )

        def _test_DistributedDataParallel_with_amp(self, grad_is_view=False):
            torch.manual_seed(31415)
            # Creates model and optimizer in default precision
            model = copy.deepcopy(DDP_NET).cuda()
            optimizer = torch.optim.SGD(model.parameters(), lr=0.03)

            # Creates a GradScaler once at the beginning of training.
            scaler = GradScaler()

            ddp_model = nn.parallel.DistributedDataParallel(
                model, device_ids=[self.rank], gradient_as_bucket_view=grad_is_view
            )

            input = torch.randn(dist.get_world_size() * 2, 2).cuda()
            target = torch.randn(dist.get_world_size() * 2, 4).cuda()
            loss_fn = nn.MSELoss()

            # verify grads are none before training
            for p in ddp_model.parameters():
                self.assertTrue(p is not None)
                self.assertTrue(p.grad is None)

            for idx in range(20):
                optimizer.zero_grad()
                # Runs the forward pass with autocasting.
                with autocast():
                    output = ddp_model(input)
                    loss = loss_fn(output, target)

                # Scales loss.  Calls backward() on scaled loss to create scaled gradients.
                # Backward passes under autocast are not recommended.
                # Backward ops run in the same dtype autocast chose for corresponding forward ops.
                scaler.scale(loss).backward()

                # verify grads are not none and are valid during training
                for p in ddp_model.parameters():
                    if p.requires_grad:
                        self.assertTrue(p.grad is not None)
                        self.assertFalse(p.grad.isnan().any())
                        self.assertFalse(p.grad.isinf().any())

                # scaler.step() first unscales the gradients of the optimizer's assigned params.
                # If these gradients do not contain infs or NaNs, optimizer.step() is then called,
                # otherwise, optimizer.step() is skipped.
                scaler.step(optimizer)

                # Updates the scale for next iteration.
                scaler.update()

                # Shuffle the input so that DDP input is different
                torch.manual_seed(1337 + idx)
                input = input[torch.randperm(dist.get_world_size() * 2)]

            return ddp_model

        @sandcastle_skip_if(
            BACKEND != "nccl" and BACKEND != "gloo",
            "Only Nccl & Gloo backend support DistributedDataParallel",
        )
        @skip_if_no_gpu
        def test_DistributedDataParallel_with_amp_and_grad_is_view(self):
            torch.cuda.set_device(self.rank)
            ddp_model_grad_not_view = self._test_DistributedDataParallel_with_amp(
                grad_is_view=False
            )
            ddp_model_grad_is_view = self._test_DistributedDataParallel_with_amp(
                grad_is_view=True
            )
            for i, j in zip(
                ddp_model_grad_not_view.parameters(),
                ddp_model_grad_is_view.parameters(),
            ):
                self.assertEqual(i, j)

        def _test_DistributedDataParallel_SyncBatchNorm(
            self,
            gpu_subset,
            rank,
            local_bs,
            global_bs,
            offset,
            output_device=None,
            affine=True,
        ):
            # Run a simple end to end DDP model, use result of single node model
            # as baseline

            # cpu training setup
            model = BN_NET if affine else BN_NET_NO_AFFINE

            # single gpu training setup
            model_gpu = copy.deepcopy(model)
            model_gpu.cuda(gpu_subset[0])

            # DDP training setup
            model_DDP = nn.SyncBatchNorm.convert_sync_batchnorm(copy.deepcopy(model))
            model_DDP.cuda(gpu_subset[0])
            model_DDP = nn.parallel.DistributedDataParallel(
                model_DDP, device_ids=gpu_subset
            )

            # test serializable/unserializable
            with tempfile.NamedTemporaryFile() as tmp:
                if sys.platform == "win32":
                    torch.save(model_DDP, tmp)
                    tmp.seek(0)
                    model_DDP = torch.load(tmp)
                else:
                    torch.save(model_DDP, tmp.name)
                    model_DDP = torch.load(tmp.name)

            # data initialization
            input_cpu = torch.randn(global_bs, 2)
            target = torch.randn(global_bs, 4)
            loss = nn.MSELoss()

            # check two model parameters over 5 iterations
            self._test_DDP_niter(
                model_gpu,
                model_DDP,
                input_cpu.cuda(gpu_subset[0]),
                target.cuda(gpu_subset[0]),
                loss,
                local_bs,
                rank,
                global_bs,
                True,
                offset,
                dist.get_world_size(),
                5 if affine else 2,
            )
            self._barrier()

        @skip_if_lt_x_gpu(2)
        @sandcastle_skip_if(
            BACKEND != "nccl" and BACKEND != "gloo",
            "Only NCCL and GLOO backend support DistributedDataParallel",
        )
        @sandcastle_skip_if(
            IS_WINDOWS, "PostLocalSGDOptimizer not yet supported with Windows."
        )
        def test_post_localSGD_optimizer_parity(self, grad_is_view=False):
            learning_rate = 0.03
            period = 4
            warmup_steps = 10
            torch.cuda.set_device(self.rank)
            net = torch.nn.parallel.DistributedDataParallel(
                copy.deepcopy(DDP_NET).cuda(),
                device_ids=[self.rank],
                gradient_as_bucket_view=grad_is_view,
            )
            opt = torch.optim.SGD(net.parameters(), lr=learning_rate)
            averager = averagers.PeriodicModelAverager(
                period=period, warmup_steps=warmup_steps
            )

            post_localSGD_net = torch.nn.parallel.DistributedDataParallel(
                copy.deepcopy(DDP_NET).cuda(),
                device_ids=[self.rank],
                gradient_as_bucket_view=grad_is_view,
            )
            post_localSGD_opt = post_localSGD_optimizer.PostLocalSGDOptimizer(
                params=post_localSGD_net.parameters(),
                optimizer_class=torch.optim.SGD,
                averager=averagers.PeriodicModelAverager(
                    period=period, warmup_steps=warmup_steps
                ),
                lr=learning_rate,
            )

            input = torch.randn(dist.get_world_size() * 2, 2).cuda()
            target = torch.randn(dist.get_world_size() * 2, 4).cuda()
            loss_fn = nn.MSELoss()

            for _ in range(20):
                opt.zero_grad()
                output = net(input)
                loss = loss_fn(output, target)
                loss.backward()
                opt.step()
                averager.average_parameters(net.parameters())

                post_localSGD_opt.zero_grad()
                post_localSGD_output = post_localSGD_net(input)
                post_localSGD_loss = loss_fn(post_localSGD_output, target)
                post_localSGD_loss.backward()
                post_localSGD_opt.step()

                for p1, p2 in zip(net.parameters(), post_localSGD_net.parameters()):
                    self.assertEqual(p1.data, p2.data)

        @sandcastle_skip_if(
            BACKEND != "nccl" and BACKEND != "gloo",
            "Only Nccl & Gloo backend support DistributedDataParallel",
        )
        @skip_if_no_gpu
        def test_DistributedDataParallel_SyncBatchNorm_Channels_Last(self):
            group, group_id, rank = self._init_global_test()
            num_processes = dist.get_world_size()
            local_bs = 2
            bs_offset = int(rank * 2)
            global_bs = int(num_processes * 2)

            model = ONLY_SBN_NET
            model_gpu = copy.deepcopy(model).cuda(rank)
            model_DDP = nn.parallel.DistributedDataParallel(
                model_gpu, device_ids=[rank]
            )

            memory_format = torch.channels_last
            input_gpu = (
                torch.randn(global_bs, 2, 4, 4, dtype=torch.float)
                .cuda(rank)
                .to(memory_format=memory_format)
            )
            target_gpu = (
                torch.randn(global_bs, 2, 4, 4, dtype=torch.float)
                .cuda(rank)
                .to(memory_format=memory_format)
            )
            loss = nn.MSELoss()

            # check two model parameters over 5 iterations
            self._test_DDP_niter(
                model_gpu,
                model_DDP,
                input_gpu,
                target_gpu,
                loss,
                local_bs,
                rank,
                global_bs,
                True,
                bs_offset,
                dist.get_world_size(),
                memory_format=memory_format,
            )
            self._barrier()

        @sandcastle_skip_if(
            BACKEND != "nccl" and BACKEND != "gloo",
            "Only Nccl & Gloo backend support DistributedDataParallel",
        )
        @skip_if_no_gpu
        def test_DistributedDataParallel_SyncBatchNorm(self):
            group, group_id, rank = self._init_global_test()
            rank_to_GPU = self._init_multigpu_helper()
            # DDP does not support replicating BN layers within a process, hence
            # testing with one module replica per process
            gpus = [rank]

            num_processes = dist.get_world_size()
            local_bs = 2
            bs_offset = int(rank * 2)
            global_bs = int(num_processes * 2)

            self._test_DistributedDataParallel_SyncBatchNorm(
                gpu_subset=gpus,
                rank=rank,
                local_bs=local_bs,
                global_bs=global_bs,
                offset=bs_offset,
            )

            # test output_device
            self._test_DistributedDataParallel_SyncBatchNorm(
                gpu_subset=gpus,
                rank=rank,
                local_bs=local_bs,
                global_bs=global_bs,
                offset=bs_offset,
                output_device=torch.device("cuda"),
            )

            # test device_ids
            gpus = [torch.device("cuda:" + str(i)) for i in gpus]
            self._test_DistributedDataParallel_SyncBatchNorm(
                gpu_subset=gpus,
                rank=rank,
                local_bs=local_bs,
                global_bs=global_bs,
                offset=bs_offset,
                output_device=torch.device("cuda"),
            )

        @sandcastle_skip_if(
            BACKEND != "nccl" and BACKEND != "gloo",
            "Only Nccl & Gloo backend support DistributedDataParallel",
        )
        @skip_if_no_gpu
        def test_DistributedDataParallel_SyncBatchNorm_No_Affine(self):
            group, group_id, rank = self._init_global_test()
            rank_to_GPU = self._init_multigpu_helper()
            # DDP does not support replicating BN layers within a process, hence
            # testing with one module replica per process
            gpus = [rank]

            num_processes = dist.get_world_size()
            local_bs = 2
            bs_offset = int(rank * 2)
            global_bs = int(num_processes * 2)

            self._test_DistributedDataParallel_SyncBatchNorm(
                gpu_subset=gpus,
                rank=rank,
                local_bs=local_bs,
                global_bs=global_bs,
                offset=bs_offset,
                affine=False,
            )

        @sandcastle_skip_if(
            BACKEND != "nccl" and BACKEND != "gloo",
            "Only Nccl & Gloo backend support DistributedDataParallel",
        )
        @skip_if_no_gpu
        def test_DistributedDataParallel_SyncBatchNorm_2D_Input(self):
            group, group_id, rank = self._init_global_test()
            rank_to_GPU = self._init_multigpu_helper()
            # DDP does not support replicating BN layers within a process, hence
            # testing with one module replica per process
            gpus = [rank]

            model = nn.BatchNorm1d(2)

            # single gpu training setup
            model_gpu = copy.deepcopy(model)
            model_gpu.cuda(gpus[0])

            # DDP training setup
            model_DDP = nn.SyncBatchNorm.convert_sync_batchnorm(copy.deepcopy(model))
            model_DDP.cuda(gpus[0])
            model_DDP = nn.parallel.DistributedDataParallel(model_DDP, device_ids=gpus)

            local_bs = len(gpus) * 2
            global_bs = dist.get_world_size() * local_bs
            input_cpu = torch.randn(global_bs, 2)
            target = torch.randn(global_bs, 2)
            loss = nn.MSELoss()

            # disabling cudnn.
            # SyncBatchNorm goes through native_batch_norm kernel, this avoids the
            # numerical issue created by the divergent code path.
            with torch.backends.cudnn.flags(False):
                # check two model parameters over 5 iterations
                self._test_DDP_niter(
                    model_gpu,
                    model_DDP,
                    input_cpu.cuda(gpus[0]),
                    target.cuda(gpus[0]),
                    loss,
                    local_bs,
                    rank,
                    global_bs,
                    True,
                )
                self._barrier()

        @sandcastle_skip_if(
            BACKEND != "nccl" and BACKEND != "gloo",
            "Only Nccl & Gloo backend support DistributedDataParallel",
        )
        @skip_if_no_gpu
        @require_world_size(2)
        def test_DistributedDataParallel_SyncBatchNorm_Single_Input_Per_Process(self):
            group, group_id, rank = self._init_global_test()
            rank_to_GPU = self._init_multigpu_helper()
            # DDP does not support replicating BN layers within a process, hence
            # testing with one module replica per process
            gpus = [rank]

            model = nn.BatchNorm1d(2)

            # single gpu training setup
            model_gpu = copy.deepcopy(model)
            model_gpu.cuda(gpus[0])

            # DDP training setup
            model_DDP = nn.SyncBatchNorm.convert_sync_batchnorm(copy.deepcopy(model))
            model_DDP.cuda(gpus[0])
            model_DDP = nn.parallel.DistributedDataParallel(model_DDP, device_ids=gpus)

            local_bs = 1
            global_bs = dist.get_world_size()
            input_cpu = torch.randn(global_bs, 2)
            target = torch.randn(global_bs, 2)
            loss = nn.MSELoss()

            # disabling cudnn.
            # SyncBatchNorm goes through native_batch_norm kernel, this avoids the
            # numerical issue created by the divergent code path.
            with torch.backends.cudnn.flags(False):
                # check two model parameters over 5 iterations
                self._test_DDP_niter(
                    model_gpu,
                    model_DDP,
                    input_cpu.cuda(gpus[0]),
                    target.cuda(gpus[0]),
                    loss,
                    local_bs,
                    rank,
                    global_bs,
                    True,
                )
                self._barrier()

        @sandcastle_skip_if(
            BACKEND != "nccl" and BACKEND != "gloo",
            "Only Nccl & Gloo backend support DistributedDataParallel",
        )
        @skip_if_no_gpu
        def test_DistributedDataParallel_SyncBatchNorm_Diff_Input_Sizes_Running_Value(
            self,
        ):
            group, group_id, rank = self._init_global_test()
            rank_to_GPU = self._init_multigpu_helper()
            model = nn.parallel.DistributedDataParallel(
                ONLY_SBN_NET.cuda(rank), device_ids=[rank]
            )

            input_var = []
            for i in range(dist.get_world_size()):
                input_var_rank = torch.cat(
                    [
                        torch.ones(2, 1, 10 ** (i + 1)) * (0.1 ** (i - 1)),
                        torch.ones(2, 1, 10 ** (i + 1)) * (0.3 ** (i - 1)),
                    ],
                    dim=1,
                )
                input_var.append(input_var_rank)

            all_input_var = torch.cat(
                [
                    x.permute(1, 0, 2).contiguous().view(ONLY_SBN_NET.num_features, -1)
                    for x in input_var
                ],
                dim=1,
            ).cuda(rank)

            for i in range(100):
                y = model(input_var[rank].cuda(rank))
                y.mean().backward()

            running_mean, running_var = (
                model.module.running_mean,
                model.module.running_var,
            )
            torch.testing.assert_allclose(running_mean, all_input_var.mean(1))
            torch.testing.assert_allclose(running_var, all_input_var.var(1))

        @sandcastle_skip_if(
            BACKEND != "nccl" and BACKEND != "gloo",
            "Only Nccl & Gloo backend support DistributedDataParallel",
        )
        @skip_if_no_gpu
        def test_DistributedDataParallel_SyncBatchNorm_Diff_Input_Sizes_gradient(self):
            group, group_id, rank = self._init_global_test()
            # only do single GPU per process
            gpus = [rank]

            # cpu training setup
            model = BN_NET

            num_processes = dist.get_world_size()
            local_bs = rank + 2
            bs_offset = int((rank + 3) * rank / 2)
            global_bs = int((num_processes + 3) * num_processes / 2)

            self._test_DistributedDataParallel_SyncBatchNorm(
                gpu_subset=gpus,
                rank=rank,
                local_bs=local_bs,
                global_bs=global_bs,
                offset=bs_offset,
            )

        def _test_ddp_logging_data(self, is_gpu):
            rank = dist.get_rank()
            model_DDP = copy.deepcopy(DDP_NET)
            if is_gpu:
                model_DDP = nn.parallel.DistributedDataParallel(
                    model_DDP.cuda(rank), device_ids=[rank]
                )
            else:
                model_DDP = nn.parallel.DistributedDataParallel(model_DDP)

            # dummy data initialization
            local_bs = 2
            batch_size, input, target, loss = self._prepare_dummy_data(local_bs)
            if is_gpu:
                input = input.cuda(rank)
                target = target.cuda(rank)

            model_DDP._set_ddp_runtime_logging_sample_rate(2)

            for idx in range(20):
                offset = rank * local_bs

                # DDP training, DDP scatters subsets of input to nodes/GPUs
                self._test_DDP_helper(
                    model_DDP,
                    input[offset : offset + local_bs],
                    target[offset : offset + local_bs],
                    loss,
                    1,
                )

                self._model_step_with_zero_grad(model_DDP)

                # Verify DDP logging data is sampled as expected
                # If it has ran more than 10 iteratons and this is
                # the sampled iteration for measuring run time stats,
                # the run time stats for this idx-th iteration will not
                # be zeros.
                ddp_logging_data = model_DDP._get_ddp_logging_data()
                if idx > 0 and (idx < 10 or idx % 2 == 0):
                    self.assertGreaterEqual(
                        ddp_logging_data.get("forward_compute_time"), 1
                    )
                    self.assertGreaterEqual(
                        ddp_logging_data.get("backward_compute_time"), 1
                    )
                    self.assertGreaterEqual(
                        ddp_logging_data.get("backward_comm_time"), 1
                    )
                    self.assertGreaterEqual(
                        ddp_logging_data.get("backward_compute_time"),
                        ddp_logging_data.get("backward_compute_comm_overlap_time"),
                    )
                    self.assertGreaterEqual(
                        ddp_logging_data.get("backward_comm_time"),
                        ddp_logging_data.get("backward_compute_comm_overlap_time"),
                    )
                    self.assertEqual(ddp_logging_data.get("iteration"), idx)
                elif idx > 0:
                    # if the idx-th iteration is not sampled to set runtime stats,
                    # ddp_logging_data.iteration will not be updated to current
                    # iteration.
                    self.assertNotEqual(ddp_logging_data.get("iteration"), idx)

                # Shuffle the input so that DDP input is different
                input = input[torch.randperm(batch_size)]

            return model_DDP

        @sandcastle_skip_if(BACKEND == "nccl", "nccl does not support DDP on CPU models")
        def test_ddp_logging_data_cpu(self):
            def parse_env(var):
                return os.environ[var] if var in os.environ else "N/A"

            os.environ["TORCH_DISTRIBUTED_DEBUG"] = "INFO"
            group, group_id, rank = self._init_global_test()
            model_DDP = self._test_ddp_logging_data(is_gpu=False)

            ddp_logging_data = model_DDP._get_ddp_logging_data()
            self.assertEqual(ddp_logging_data.get("world_size"), dist.get_world_size())
            self.assertEqual(ddp_logging_data.get("rank"), dist.get_rank())
            self.assertEqual(ddp_logging_data.get("module_name"), "Net")
            self.assertEqual(ddp_logging_data.get("device_ids"), "")
            # output_device is -1 in default if it is not set, e.g.
            # output_device of CPU training is -1.
            self.assertEqual(ddp_logging_data.get("output_device"), -1)
            self.assertEqual(ddp_logging_data.get("broadcast_buffers"), 1)
            self.assertEqual(ddp_logging_data.get("bucket_cap_bytes"), 25 * 1024 * 1024)
            self.assertEqual(ddp_logging_data.get("find_unused_parameters"), 0)
            self.assertEqual(ddp_logging_data.get("gradient_as_bucket_view"), 0)
            self.assertEqual(
                ddp_logging_data.get("backend_name"), dist.get_backend(group_id)
            )
            self.assertEqual(ddp_logging_data.get("iteration"), 18)
            params = list(model_DDP.parameters())
            num_params = 0
            param_size = 0
            params = list(
                parameter
                for parameter in filter(
                    lambda parameter: parameter.requires_grad, params
                )
            )
            for p in params:
                num_params += 1
                param_size += p.numel() * p.element_size()
            self.assertEqual(ddp_logging_data.get("dtypes"), "float")
            self.assertEqual(
                ddp_logging_data.get("total_parameter_size_bytes"), param_size
            )
            self.assertEqual(ddp_logging_data.get("num_parameter_tensors"), num_params)
            self.assertEqual(ddp_logging_data.get("bucket_sizes"), str(param_size))
            self.assertEqual(
                ddp_logging_data.get("master_port"), parse_env("MASTER_PORT")
            )
            self.assertEqual(
                ddp_logging_data.get("master_addr"), parse_env("MASTER_ADDR")
            )
            self.assertEqual(
                ddp_logging_data.get("torch_distributed_debug"),
                parse_env("TORCH_DISTRIBUTED_DEBUG"),
            )
            self.assertEqual(
                ddp_logging_data.get("cuda_visible_devices"),
                parse_env("CUDA_VISIBLE_DEVICES"),
            )
            if ddp_logging_data.get("backend_name") == "gloo":
                self.assertEqual(
                    ddp_logging_data.get("gloo_socket_ifname"),
                    parse_env("GLOO_SOCKET_IFNAME"),
                )
                self.assertEqual(
                    ddp_logging_data.get("gloo_device_transport"),
                    parse_env("GLOO_DEVICE_TRANSPORT"),
                )
            self.assertEqual(ddp_logging_data.get("nccl_socket_ifname"), None)
            self.assertEqual(ddp_logging_data.get("nccl_blocking_wait"), None)
            self.assertEqual(ddp_logging_data.get("nccl_async_error_handling"), None)
            self.assertEqual(ddp_logging_data.get("nccl_debug"), None)
            self.assertEqual(ddp_logging_data.get("nccl_nthreads"), None)
            self.assertEqual(ddp_logging_data.get("nccl_ib_timeout"), None)
            # test runtime logging fields
            # Note: DETAIL debug mode logs DDP logging data to stdout and
            # thus accesses std::map, which fills in a default value for the
            # type if it didn't exist.
            self.assertEqual(ddp_logging_data.get("unused_parameter_size", 0), 0)
            self.assertEqual(ddp_logging_data.get("has_rebuilt_buckets"), 1)
            init_bucket_lims = ddp_logging_data.get("initial_bucket_size_limits")
            rebuilt_bucket_lims = ddp_logging_data.get("rebuilt_bucket_size_limits")
            self.assertEqual(
                int(init_bucket_lims),
                dist._DEFAULT_FIRST_BUCKET_BYTES,
            )
            self.assertEqual(
                int(rebuilt_bucket_lims),
                dist._DEFAULT_FIRST_BUCKET_BYTES,
            )
            self.assertEqual(
                ddp_logging_data.get("rebuilt_bucket_sizes"), str(param_size)
            )
            # It is hard to test accurate latency, but it can test whether the latency is
            # a valid value and in the expected range.
            self.assertGreaterEqual(ddp_logging_data.get("avg_forward_compute_time"), 1)
            self.assertGreaterEqual(
                ddp_logging_data.get("avg_backward_compute_time"), 1
            )
            self.assertGreaterEqual(ddp_logging_data.get("avg_backward_comm_time"), 1)
            self.assertGreaterEqual(
                ddp_logging_data.get("avg_backward_compute_time"),
                ddp_logging_data.get("avg_backward_compute_comm_overlap_time"),
            )
            self.assertGreaterEqual(
                ddp_logging_data.get("avg_backward_comm_time"),
                ddp_logging_data.get("avg_backward_compute_comm_overlap_time"),
            )
            # test larger net with mixed data types, verify multiple bucket sizes
            model = LargeNet()
            model.float()
            model.fc1.double()
            model_DDP = nn.parallel.DistributedDataParallel(model, bucket_cap_mb=1.5)
            ddp_logging_data = model_DDP._get_ddp_logging_data()
            params = list(model_DDP.parameters())
            self.assertEqual(
                ddp_logging_data.get("bucket_cap_bytes"), int(1.5 * 1024 * 1024)
            )
            bucket_sizes = [
                params[1].numel() * params[1].element_size(),
                params[0].numel() * params[0].element_size(),
            ]
            self.assertEqual(
                ddp_logging_data.get("bucket_sizes"),
                ", ".join(str(x) for x in bucket_sizes),
            )
            self.assertEqual(ddp_logging_data.get("dtypes"), "double, float")

        @sandcastle_skip_if(
            BACKEND != "nccl" and BACKEND != "gloo",
            "Only Nccl & Gloo backend support DistributedDataParallel",
        )
        @skip_if_no_gpu
        def test_ddp_logging_data_gpu(self):
            group, group_id, rank = self._init_global_test()
            model_DDP = self._test_ddp_logging_data(is_gpu=True)
            ddp_logging_data = model_DDP._get_ddp_logging_data()
            self.assertEqual(ddp_logging_data.get("device_ids"), str(rank))
            self.assertEqual(ddp_logging_data.get("output_device"), rank)
            # test runtime logging fields
            # It is hard to test accurate latency, but it can test whether the latency is
            # a valid value and in the expected range.
            self.assertGreaterEqual(ddp_logging_data.get("avg_forward_compute_time"), 1)
            self.assertGreaterEqual(
                ddp_logging_data.get("avg_backward_compute_comm_overlap_time"), 1
            )
            self.assertGreaterEqual(
                ddp_logging_data.get("avg_backward_compute_time"),
                ddp_logging_data.get("avg_backward_compute_comm_overlap_time"),
            )
            self.assertGreaterEqual(
                ddp_logging_data.get("avg_backward_comm_time"),
                ddp_logging_data.get("avg_backward_compute_comm_overlap_time"),
            )

        @sandcastle_skip_if(BACKEND == "nccl", "nccl does not support DDP on CPU models")
        def test_static_graph_api_cpu(self):
            model_DDP = nn.parallel.DistributedDataParallel(DDP_NET)
            model_DDP._set_static_graph()
            self.assertEqual(
                model_DDP._get_ddp_logging_data().get("static_graph"), True
            )
            expected_err = "should be called before training loop starts"
            with self.assertRaisesRegex(RuntimeError, expected_err):
                local_bs = 2
                batch_size, input, target, loss = self._prepare_dummy_data(local_bs)
                offset = dist.get_rank() * local_bs

                # DDP training, DDP scatters subsets of input to nodes/GPUs
                self._test_DDP_helper(
                    model_DDP,
                    input[offset : offset + local_bs],
                    target[offset : offset + local_bs],
                    loss,
                    1,
                )
                model_DDP._set_static_graph()

            # Verify error was logged in ddp_logging_data.
            verify_ddp_error_logged(model_DDP, expected_err)

        @skipIfNoTorchVision
        def test_SyncBatchNorm_process_group(self):
            # When adopting `convert_sync_batchnorm` to convert a `nn.modules`,
            # it need to recursively pass the `process_group` in the module when the `SyncBatchNorm`
            # is nested in a sub-module or sub-sub-module (e.g. resnet50 in torchvision.models).

            process_ids = 0
            process_group = torch.distributed.new_group([process_ids])
            res50_model = torchvision.models.resnet50()
            res50_model_sync = nn.SyncBatchNorm.convert_sync_batchnorm(
                copy.deepcopy(res50_model), process_group
            )
            process_group_sync = res50_model_sync.layer1[0].bn1.process_group
            self.assertEqual(process_group_sync, process_group)

        def _run_reduction_test(
            self, tensor, expected_tensor, op, reduction_fn=dist.all_reduce, dst=None
        ):
            if reduction_fn != dist.all_reduce and dst is None:
                raise ValueError(f"Reduction fn {reduction_fn} must specify dst!")
            if dst is not None:
                reduction_fn(tensor, dst, op)
                # Only destination rank tensor is expected to have final result.
                if dist.get_rank() == dst:
                    self.assertEqual(tensor, expected_tensor)
            else:
                reduction_fn(tensor, op)
                self.assertEqual(tensor, expected_tensor)

        @require_backend({"nccl"})
        @require_backends_available({"nccl"})
        @skip_if_lt_x_gpu(2)
        def test_nccl_backend_bool_allreduce(self):
            torch.cuda.set_device(self.rank)
            # Run all_reduce with PRODUCT
            element = self.rank % 2 == 0
            for op in [dist.ReduceOp.PRODUCT, dist.ReduceOp.MIN]:
                input_tensor = torch.tensor([element, element]).to(self.rank)
                self._run_reduction_test(
                    input_tensor, torch.tensor([False, False]).to(self.rank), op
                )
                # Ensure that all ranks contributing True (cast to 1) results in the
                # correct reduction.
                input_tensor = torch.tensor([True, True]).to(self.rank)
                expected_tensor = input_tensor.clone()
                self._run_reduction_test(input_tensor, expected_tensor, op)

            # Run all_reduce with SUM
            for op in [dist.ReduceOp.SUM, dist.ReduceOp.MAX]:
                input_tensor = torch.tensor([element, element]).to(self.rank)
                self._run_reduction_test(
                    input_tensor, torch.tensor([True, True]).to(self.rank), op
                )
            # TODO: NCCL backend does not work correctly for bitwise reduction ops
            # (see https://github.com/pytorch/pytorch/issues/41362). Add tests for
            # these once it is supported.

        @require_backend({"nccl"})
        @require_backends_available({"nccl"})
        @skip_if_lt_x_gpu(2)
        def test_nccl_backend_bool_allgather(self):
            torch.cuda.set_device(self.rank)
            inp = {0: [True, True], 1: [False, True]}
            input_tensor = torch.tensor(inp[self.rank % 2]).to(self.rank)
            # Preserve a copy of the tensor to compare against after allgather.
            input_tensor_copy = input_tensor.clone()
            tensor_list = [
                torch.tensor([False, False]).to(self.rank)
                for _ in range(dist.get_world_size())
            ]
            dist.all_gather(tensor_list, input_tensor)

            self.assertEqual(len(tensor_list), dist.get_world_size())
            for i, t in enumerate(tensor_list):
                expected = torch.tensor(inp[i % 2]).to(self.rank)
                self.assertEqual(t, expected)
            # Ensure that the input tensor is not modified, since this collective
            # does not modify its input.
            self.assertEqual(input_tensor_copy, input_tensor)

        @require_backend({"nccl"})
        @require_backends_available({"nccl"})
        @skip_if_lt_x_gpu(int(os.environ["WORLD_SIZE"]))
        def test_nccl_backend_bool_reduce(self):
            torch.cuda.set_device(self.rank)
            inp = {0: [True, True], 1: [False, False]}
            # Run reduce() with product op
            for op in [dist.ReduceOp.PRODUCT, dist.ReduceOp.MIN]:
                input_tensor = torch.tensor(inp[self.rank % 2]).to(self.rank)
                expected = torch.tensor([False, False]).to(self.rank)
                self._run_reduction_test(input_tensor, expected, op, dist.reduce, dst=0)
                # Ensure that all ranks contributing True (cast to 1) results in the
                # correct reduction.
                input_tensor = torch.tensor([True, True]).to(self.rank)
                expected_tensor = input_tensor.clone()
                self._run_reduction_test(
                    input_tensor, expected_tensor, op, dist.reduce, dst=0
                )

            for op in [dist.ReduceOp.SUM, dist.ReduceOp.MAX]:
                input_tensor = torch.tensor(inp[self.rank % 2]).to(self.rank)
                expected = (
                    torch.tensor([True, True]).to(self.rank)
                    if self.rank == 0
                    else input_tensor.clone()
                )
                self._run_reduction_test(input_tensor, expected, op, dist.reduce, dst=0)

        @require_backend({"nccl"})
        @require_backends_available({"nccl"})
        @skip_if_lt_x_gpu(2)
        def test_nccl_backend_bool_broadcast(self):
            tensor_size = 10
            bcast_tensor = torch.tensor(
                [
                    (random.random() < 0.5 if self.rank == 0 else False)
                    for _ in range(tensor_size)
                ]
            ).to(self.rank)
            dist.broadcast(bcast_tensor, src=0)
            # Now allgather and ensure the tensors are equal.
            tensor_list = [
                torch.tensor([False for _ in range(tensor_size)]).to(self.rank)
                for _ in range(dist.get_world_size())
            ]
            dist.all_gather(tensor_list, bcast_tensor)
            expected = tensor_list[0]
            for tensor in tensor_list[1:]:
                self.assertEqual(tensor, expected)

        @sandcastle_skip_if(
            BACKEND != "nccl" and BACKEND != "gloo",
            "Only NCCL and GLOO backend support DistributedDataParallel",
        )
        @skip_if_lt_x_gpu(int(os.environ["WORLD_SIZE"]))
        def test_DistributedSampler_padding(self):
            # Tests padding of distributed sampler.
            world_size = dist.get_world_size()

            # Simulates the 'casual' dataset size
            dataset_size = 100 + world_size + 1
            dataset = [torch.ones(1).to(self.rank) * i for i in range(dataset_size)]

            # Simulates the 'tiny' dataset size
            dataset_tiny_size = max(world_size // 2 - 1, 1)
            dataset_tiny = [
                torch.ones(1).to(self.rank) * i for i in range(dataset_tiny_size)
            ]

            # Specifying drop_last=True will cause the tail of the data to be dropped.
            dist_sampler = DistributedSampler(dataset=dataset, drop_last=True)
            local_num_samples, local_dataset_size = (
                dist_sampler.num_samples,
                dist_sampler.total_size,
            )
            # The effective dataset size should be the greatest integer that is <=
            # dataset_size that is divisible by the world_size. This is to ensure each
            # rank processes the same number of samples.
            effective_dataset_size = (
                math.ceil((dataset_size - world_size) / world_size)
                if dataset_size % world_size != 0
                else dataset_size / world_size
            )
            self.assertEqual(local_num_samples, effective_dataset_size)
            self.assertEqual(local_dataset_size, local_num_samples * world_size)
            indices_list = list(iter(dist_sampler))
            self.assertEqual(len(indices_list), local_num_samples)

            def validate_global_samples(local_num_samples):
                # Ensure that each rank processes the same number of samples.
                world_samples = [
                    torch.LongTensor([0]).to(self.rank) for _ in range(world_size)
                ]
                dist.all_gather(
                    world_samples, torch.tensor([local_num_samples]).to(self.rank)
                )
                world_samples = [sample.item() for sample in world_samples]
                self.assertEqual(len(set(world_samples)), 1)

            validate_global_samples(local_num_samples)

            # drop_last=False is the default and will add additional indices to be sampled,
            # increasing the effective dataset size.
            dist_sampler_added_samples = DistributedSampler(dataset=dataset)
            local_num_samples, local_dataset_size = (
                dist_sampler_added_samples.num_samples,
                dist_sampler_added_samples.total_size,
            )
            # The effective dataset size is the smallest integer that is >= dataset_size
            # and divisible by the world size.
            self.assertEqual(local_num_samples, math.ceil(dataset_size / world_size))
            self.assertEqual(local_dataset_size, local_num_samples * world_size)
            indices_list = list(iter(dist_sampler_added_samples))
            self.assertEqual(len(indices_list), local_num_samples)

            # Ensure that each rank processes the same number of samples.
            validate_global_samples(local_num_samples)

            # Ensure additional samples are padded even when
            # the extremely small dataset is given.
            dist_sampler_added_samples_tiny = DistributedSampler(dataset=dataset_tiny)
            local_num_samples, local_dataset_size = (
                dist_sampler_added_samples_tiny.num_samples,
                dist_sampler_added_samples_tiny.total_size,
            )
            self.assertEqual(
                local_num_samples, math.ceil(dataset_tiny_size / world_size)
            )
            self.assertEqual(local_dataset_size, local_num_samples * world_size)
            indices_list = list(iter(dist_sampler_added_samples_tiny))
            self.assertEqual(len(indices_list), local_num_samples)
            validate_global_samples(local_num_samples)

        @require_backend({"nccl", "gloo"})
        @require_n_gpus_for_nccl_backend(
            int(os.environ["WORLD_SIZE"]), os.environ["BACKEND"]
        )
        def test_allgather_object(self):
            # Only set device for NCCL backend since it must use GPUs.
            backend = os.environ["BACKEND"]
            if backend == "nccl":
                # Case where rank != GPU device.
                next_rank = (self.rank + 1) % int(self.world_size)
                torch.cuda.set_device(next_rank)

            # If GPU test, add object with GPU tensor
            if backend == "nccl":
                COLLECTIVES_OBJECT_TEST_LIST.append(Foo(torch.randn(3, 3, device=0)))

            gather_objects = COLLECTIVES_OBJECT_TEST_LIST

            output_gathered = [None for _ in range(dist.get_world_size())]
            dist.all_gather_object(
                output_gathered, gather_objects[self.rank % len(gather_objects)]
            )

            for i, val in enumerate(output_gathered):
                expected = gather_objects[i % len(gather_objects)]
                self.assertEqual(val, expected)

                output_gathered = [None for _ in range(dist.get_world_size())]
                dist.all_gather_object(
                    output_gathered, gather_objects[self.rank % len(gather_objects)]
                )

        @require_backend({"gloo"})
        @sandcastle_skip_if(BACKEND == "nccl", "NCCL does not support gather")
        def test_gather_object(self):
            # Ensure stateful objects can be gathered
            gather_objects = COLLECTIVES_OBJECT_TEST_LIST
            output_gathered = [None for _ in range(dist.get_world_size())]
            gather_on_rank = 0
            my_rank = dist.get_rank()
            dist.gather_object(
                gather_objects[self.rank % len(gather_objects)],
                object_gather_list=output_gathered
                if my_rank == gather_on_rank
                else None,
                dst=gather_on_rank,
            )
            if my_rank != gather_on_rank:
                self.assertEqual(
                    output_gathered, [None for _ in range(dist.get_world_size())]
                )
            else:
                for i, val in enumerate(output_gathered):
                    expected = gather_objects[i % len(gather_objects)]
                    self.assertEqual(val, expected)

            # Validate errors when objects can't be pickled.
            class Bar:
                pass

            b = Bar()
            gather_objects = [b for _ in range(dist.get_world_size())]
            with self.assertRaisesRegex(AttributeError, "Can't pickle local object"):
                dist.all_gather_object(
                    [None for _ in range(dist.get_world_size())],
                    gather_objects[self.rank],
                )

        @require_backend({"nccl"})
        @require_backends_available({"nccl"})
        @skip_if_lt_x_gpu(2)
        def test_nccl_gather_object_err(self):
            output_gathered = [None for _ in range(dist.get_world_size())]
            gather_on_rank = 0
            # Case where rank != GPU device.
            my_rank = dist.get_rank()
            next_rank = (my_rank + 1) % dist.get_world_size()
            torch.cuda.set_device(next_rank)
            with self.assertRaisesRegex(
                RuntimeError, "ProcessGroupNCCL does not support gather"
            ):
                dist.gather_object(
                    "foo",
                    object_gather_list=output_gathered
                    if my_rank == gather_on_rank
                    else None,
                    dst=gather_on_rank,
                )

        def validate_net_equivalence(self, net):
            # Helper to validate synchronization of nets across ranks.
            net_module_states = list(net.module.state_dict().values())
            # Check that all tensors in module's state_dict() are equal.
            for t in net_module_states:
                tensor_list = [
                    torch.zeros_like(t) for _ in range(dist.get_world_size())
                ]
                dist.all_gather(tensor_list, t)
                for tensor in tensor_list:
                    self.assertEqual(tensor, t)

        @skip_if_lt_x_gpu(2)
        @sandcastle_skip_if(
            BACKEND != "nccl" and BACKEND != "gloo",
            "Only NCCL and GLOO backend support DistributedDataParallel",
        )
        def test_ddp_sync_params_and_buffers(self):
            # Test that after calling _sync_params_and_buffers, models across ranks
            # are the same and are equal to the model on the input rank.
            dim = 2
            rank = self.rank
            rank_to_broadcast = 1
            # Seed to ensure that ranks are initialized with different initial models.
            torch.manual_seed(rank)
            model = nn.Linear(dim, dim, bias=False)
            net = torch.nn.parallel.DistributedDataParallel(
                model.cuda(rank), device_ids=[self.rank], bucket_cap_mb=1
            )
            new_model = nn.Linear(dim, dim, bias=False).cuda(rank)
            net.module = copy.deepcopy(new_model)
            # Assert params are different
            net_module_states = list(net.module.state_dict().values())
            for t in net_module_states:
                tensor_list = [
                    torch.zeros_like(t) for _ in range(dist.get_world_size())
                ]
                dist.all_gather(tensor_list, t)
                for i, tensor in enumerate(tensor_list):
                    if i == rank:
                        self.assertEqual(t, tensor)
                    else:
                        # tensor from another rank should be different.
                        self.assertNotEqual(t, tensor)

            net._sync_params_and_buffers(authoritative_rank=rank_to_broadcast)
            # Now all model params should be the same.
            self.validate_net_equivalence(net)
            # Since the network params were broadcast from rank_to_broadcast, validate that
            # they are the same as new_model on rank_to_broadcast.
            if rank == rank_to_broadcast:
                expected_states = new_model.state_dict().values()
                for t, expected in zip(net_module_states, expected_states):
                    self.assertEqual(t, expected)

        @skip_if_lt_x_gpu(2)
        @sandcastle_skip_if(
            BACKEND != "nccl" and BACKEND != "gloo",
            "Only NCCL and GLOO backend support DistributedDataParallel",
        )
        def test_ddp_grad_div_uneven_inputs(self):
            # Test gradient division during training with join() API. If
            # divide_by_initial_world_size=False, we scale by the effective world
            # size when allreducing grads.
            dim = 5
            batch = 1
            grad_scale = 50
            rank = self.rank
            model = nn.Linear(dim, dim, bias=False)
            inp = torch.ones(batch, dim, device=self.rank) * grad_scale
            net = torch.nn.parallel.DistributedDataParallel(
                model.cuda(rank), device_ids=[self.rank], bucket_cap_mb=1
            )
            n_iters = 3
            if self.rank > 0:
                n_iters += 2

            with net.join(divide_by_initial_world_size=False):
                for _ in range(n_iters):
                    loss = net(inp).sum()
                    loss.backward()
                    # The grad is always expected_grad, since we divide by the number
                    # of currently active processes and inactive processes contribute
                    # zero gradient. If we kept dividing by static initial world
                    # size as processes leave, the grad would be smaller.
                    expected_grad = torch.ones(dim, dim, device=self.rank) * grad_scale
                    param = list(net.parameters())[0]
                    self.assertEqual(expected_grad, param.grad)
                    # Avoid accumulating grads so that it's the same every iteration
                    net.zero_grad()
                    torch.cuda.synchronize(device=self.rank)

            # If divide_by_initial_world_size=True (default), we always scale grads
            # by the initial world_size.
            with net.join(divide_by_initial_world_size=True):
                for i in range(n_iters):
                    loss = net(inp).sum()
                    loss.backward()
                    effective_ws = dist.get_world_size()
                    if i >= 3:
                        effective_ws -= 1
                    expected_grad = (
                        torch.ones(dim, dim, device=self.rank)
                        * grad_scale
                        * effective_ws
                    ) / dist.get_world_size()
                    param = list(net.parameters())[0]
                    self.assertEqual(expected_grad, param.grad)
                    # Avoid accumulating grad so that it's the same every iteration.
                    net.zero_grad()
                    torch.cuda.synchronize(device=self.rank)

        def _test_ddp_profiling(self, profiler_ctx):
            batch = 3
            dim = 10
            num_iters = 6
            torch.cuda.set_device(self.rank)
            model = nn.Linear(dim, dim, bias=False)
            inp = torch.rand(batch, dim, device=self.rank)
            net = torch.nn.parallel.DistributedDataParallel(
                model.cuda(self.rank),
                device_ids=[self.rank],
            )
            profiler_ctx_copy = copy.deepcopy(profiler_ctx)

            with profiler_ctx as prof:
                for i in range(num_iters):
                    loss = net(inp).sum()
                    loss.backward()

            all_reduce_event_name = f"{dist.get_backend()}:all_reduce"
            events = get_profiling_event(all_reduce_event_name, prof)
            event_count = sum(e.count for e in events)
            self.assertEqual(event_count, num_iters)
            for event in events:
                self.assertTrue(event.is_async)
                self.assertEqual(event.name, all_reduce_event_name)

            broadcast_event_name = f"{dist.get_backend()}:broadcast"
            broadcast_events = get_profiling_event(broadcast_event_name, prof)
            event_count = sum(e.count for e in broadcast_events)
            # Broadcast is called during rebuild_buckets
            self.assertGreaterEqual(event_count, 1)
            for event in broadcast_events:
                self.assertEqual(event.name, broadcast_event_name)

            # Run DDP with profiling for a few iterations, then enable profiling
            # for a single pass, and ensure it is recorded. This tests that the
            # thread local state is correctly updated.
            net = torch.nn.parallel.DistributedDataParallel(
                model.cuda(self.rank),
                device_ids=[self.rank],
                find_unused_parameters=True,
            )
            for i in range(3):
                loss = net(inp).sum()
                loss.backward()
            # Now enable the profiler.
            with profiler_ctx_copy as prof:
                loss = net(inp).sum()
                loss.backward()

            events = get_profiling_event(all_reduce_event_name, prof)
            self.assertGreaterEqual(len(events), 1)
            self.assertGreaterEqual(events[0].count, 1)
            self.assertEqual(events[0].name, all_reduce_event_name)
            for event in events:
                self.assertTrue(event.is_async)
            # Ensure searching unused parameters was profiled
            events = get_profiling_event("search_unused_parameters", prof)
            self.assertEqual(len(events), 1)

        @require_backend({"gloo", "nccl"})
        @require_backends_available({"gloo", "nccl"})
        @skip_if_lt_x_gpu(2)
        def test_ddp_profiling_autograd_profiler(self):
            autograd_profiler_ctx = torch.autograd.profiler.profile()
            return self._test_ddp_profiling(profiler_ctx=autograd_profiler_ctx)

        @require_backend({"gloo", "nccl"})
        @require_backends_available({"gloo", "nccl"})
        @skip_if_lt_x_gpu(2)
        @sandcastle_skip_if(IS_FBCODE, "Kineto in fbcode code causes hang")
        @sandcastle_skip_if(
            IS_MACOS or IS_WINDOWS,
            "torch.profiler not enabled for mac/windows: https://github.com/pytorch/pytorch/pull/56124",
        )
        def test_ddp_profiling_torch_profiler(self):
            cpu_act = torch.profiler.ProfilerActivity.CPU
            cuda_act = torch.profiler.ProfilerActivity.CUDA
            torch_profiler_ctx = torch.profiler.profile(activities=[cpu_act, cuda_act])
            self._test_ddp_profiling(profiler_ctx=torch_profiler_ctx)

        @skip_if_lt_x_gpu(2)
        @sandcastle_skip_if(
            BACKEND != "nccl" and BACKEND != "gloo",
            "Only NCCL and GLOO backend support DistributedDataParallel",
        )
        def test_ddp_join_model_equivalence(self):
            # Verifies equivalence with model training locally and with DDP under
            # the join context manager.
            batch = 3
            dim = 10
            learning_rate = 0.03
            model = nn.Linear(dim, dim, bias=False)
            inp = torch.rand(batch, dim, device=self.rank)
            local_model = copy.deepcopy(model)
            local_model = local_model.cuda(self.rank)
            rank_to_iter_mapping = {
                rank: 2 * (rank + 1) for rank in range(dist.get_world_size())
            }
            # run local model
            local_iters = sum(rank_to_iter_mapping.values())
            local_optim = torch.optim.SGD(local_model.parameters(), lr=learning_rate)
            for _ in range(local_iters):
                local_optim.zero_grad()
                out = local_model(inp)
                loss = out.sum()
                loss.backward()
                local_optim.step()

            # run DDP model with join API
            num_iters = rank_to_iter_mapping[self.rank]
            net = torch.nn.parallel.DistributedDataParallel(
                model.cuda(self.rank), device_ids=[self.rank]
            )
            ddp_optim = torch.optim.SGD(
                model.parameters(), lr=learning_rate * dist.get_world_size()
            )
            with net.join():
                for i in range(num_iters):
                    ddp_optim.zero_grad()
                    out = net(inp)
                    loss = out.sum()
                    loss.backward()
                    torch.cuda.synchronize(device=self.rank)
                    ddp_optim.step()

            # Validate model state dicts are equal
            for (_, local_tensor), (_, dist_tensor) in zip(
                local_model.state_dict().items(), net.module.state_dict().items()
            ):
                self.assertEqual(local_tensor, dist_tensor)

        def _run_uneven_inputs_test(
            self,
            test_case,
            iteration_mapping,
            find_unused_params,
        ):
            model = test_case.model
            inp = test_case.inp
            rank = self.rank
            sync_interval = test_case.sync_interval
            torch.cuda.set_device(rank)
            # Ensure all outsanding GPU work is comlete so this test runs independently.
            dist.barrier()
            # Bucket_cap_mb is intentionally low to test allreduce scheduling when
            # there are many buckets.
            net = torch.nn.parallel.DistributedDataParallel(
                model.cuda(rank),
                device_ids=[rank],
                bucket_cap_mb=1,
                find_unused_parameters=find_unused_params,
            )
            # Register hook if specified
            if test_case.hook is not None:
                net.register_comm_hook(test_case.state, test_case.hook)
                print(f"registered hook {test_case.hook}")

            # Determine num iters for this rank via the passed in mapping.
            num_iters = iteration_mapping[rank]
            # If we throw when earliest rank terminates, we should ensure
            # that we iterate for that minimum number of times.
            num_iters_tensor = torch.tensor(
                [num_iters], device=torch.cuda.current_device()
            )
            dist.all_reduce(num_iters_tensor, op=dist.ReduceOp.MIN)
            min_num_iters = num_iters_tensor.item()
            total_iters = 0
            if test_case.throw_on_early_termination:
                if min_num_iters == num_iters:
                    # Early termination rank(s)
                    exception_ctx = self.assertRaisesRegex(
                        RuntimeError, f"Rank {self.rank} exhausted all inputs"
                    )
                else:
                    # Non early termination rank
                    exception_ctx = self.assertRaisesRegex(
                        RuntimeError,
                        "Detected at least one rank that exhausted inputs.",
                    )
            else:
                exception_ctx = suppress()
            with exception_ctx:
                with net.join(
                    throw_on_early_termination=test_case.throw_on_early_termination
                ):
                    for i in range(num_iters):
                        # Use model.no_sync() to disable grad synchronization every
                        # sync_interval.
                        if i % sync_interval != 0:
                            context = net.no_sync()
                        else:
                            context = suppress()
                        with context:
                            if isinstance(inp, tuple):
                                loss = net(*inp).sum()
                            else:
                                loss = net(inp).sum()
                            loss.backward()
                            self._model_step(net)
                            # Ensure completion of GPU kernels (including allreduce). If the
                            # join API is not properly implemented, then this should hang
                            # since the allreduce will hang.
                            torch.cuda.synchronize(device=rank)
                        total_iters += 1
            if test_case.throw_on_early_termination:
                # Ensure we iterated min_num_iters times.
                self.assertEqual(total_iters, min_num_iters)
            else:
                # Ensure we iterated at least min_num_iters times.
                self.assertGreaterEqual(total_iters, min_num_iters)

            # Ensure completion of all GPU kernels.
            torch.cuda.synchronize(device=rank)
            # When throwing on early rank termination, we do not
            # broadcast model state from an authoritative rank. All models
            # should already be in sync.
            if not test_case.throw_on_early_termination:
                self.assertTrue(net._authoritative_rank)
                # All ranks should have agreed on the same authoritative_rank!
                final_rank_tensor = torch.tensor(
                    [net._authoritative_rank], device=self.rank
                )
                tensor_list = [
                    torch.zeros_like(final_rank_tensor)
                    for _ in range(dist.get_world_size())
                ]
                dist.all_gather(tensor_list, final_rank_tensor)
                max_rank = dist.get_world_size() - 1
                self.assertSetEqual(
                    {max_rank}, set(tensor.item() for tensor in tensor_list)
                )
                # Ensure that all models are the same across ranks after all have joined.
                self.validate_net_equivalence(net)
                # Ensure that running with DDP uneven inputs was logged.
                ddp_logging_data = net._get_ddp_logging_data()
                self.assertTrue(ddp_logging_data.get("join_uneven_inputs"))
                dist.barrier()

        @skip_if_lt_x_gpu(2)
        @sandcastle_skip_if(
            BACKEND != "nccl" and BACKEND != "gloo",
            "Only NCCL and GLOO backend support DistributedDataParallel",
        )
        def test_ddp_uneven_inputs_stop_iteration_sync_bn(self):
            # Tests that uneven inputs join handler correctly throws StopIteration
            # for models with SyncBN or general collective comm when
            # throw_on_early_termination=True.
            class ModelWithComm(torch.nn.Module):
                def __init__(self):
                    super().__init__()
                    self.lin = nn.Linear(2, 40, bias=False)

                def forward(self, x):
                    x = self.lin(x)
                    dist.all_reduce(x)
                    return x

            torch.cuda.set_device(self.rank)
            model_bn = BN_NET
            model_bn = nn.SyncBatchNorm.convert_sync_batchnorm(
                copy.deepcopy(model_bn)
            ).cuda(self.rank)
            comm_model = ModelWithComm().cuda(self.rank)
            model_input = torch.randn(10, 2).cuda(torch.cuda.current_device())

            for model in [model_bn, comm_model]:
                model = torch.nn.parallel.DistributedDataParallel(
                    model,
                    device_ids=[self.rank],
                )
                min_num_iters = 5
                if self.rank != 0:
                    # Early termination rank(s)
                    num_iters = min_num_iters
                    exception_ctx = self.assertRaisesRegex(
                        RuntimeError, f"Rank {self.rank} exhausted all inputs"
                    )
                else:
                    # Non early termination rank
                    num_iters = min_num_iters * 2
                    exception_ctx = self.assertRaisesRegex(
                        RuntimeError,
                        "Detected at least one rank that exhausted inputs.",
                    )
                n = 0
                with exception_ctx:
                    with model.join(throw_on_early_termination=True):
                        for i in range(num_iters):
                            loss = model(model_input).sum()
                            loss.backward()
                            self._model_step(model)
                            n += 1

                self.assertEqual(n, min_num_iters)
                # Verify model equivalence
                self.validate_net_equivalence(model)

        @skip_if_lt_x_gpu(2)
        @sandcastle_skip_if(
            BACKEND != "nccl" and BACKEND != "gloo",
            "Only NCCL and GLOO backend support DistributedDataParallel",
        )
        def test_ddp_uneven_inputs(self):
            dim = 1000
            batch = 1
            # Create a variety of models to run uneven input tests on.
            large_model = nn.Sequential(
                nn.Conv2d(1, 20, 5),
                nn.ReLU(),
                nn.Conv2d(20, 32, 5),
                nn.ReLU(),
                nn.Conv2d(32, 256, 5),
                nn.ReLU(),
            )
            small_model = nn.Linear(dim, dim, bias=False)
            bn_net = BatchNormNet()

            class UnusedParamModule(nn.Module):
                def __init__(self, unused_params_rank):
                    super().__init__()
                    self.t0 = Task()
                    self.t1 = Task()
                    self.unused_params_rank = unused_params_rank

                def task_parameters(self):
                    return (self.t0.p, self.t1.p)

                def forward(self, x, rank):
                    return (
                        self.t1(self.t0(x))
                        if rank != self.unused_params_rank
                        else self.t1(x)
                    )

            unjoined_rank_with_unused_params_model = UnusedParamModule(1)
            joined_rank_with_unused_params_model = UnusedParamModule(0)

            rank = self.rank
            models_to_test = [
                # Network with batchnorm
                DDPUnevenTestInput(
                    name="batch_norm_net",
                    model=bn_net,
                    inp=torch.ones(batch, 2, device=rank),
                    sync_interval=1,
                ),
                DDPUnevenTestInput(
                    name="large_conv_model",
                    model=large_model,
                    inp=torch.ones(batch, batch, dim, dim, device=rank),
                    sync_interval=1,
                ),
                DDPUnevenTestInput(
                    name="small_model",
                    model=small_model,
                    inp=torch.ones(batch, dim, device=rank),
                    sync_interval=1,
                ),
                # Unused parameter test where rank that does not join early has unused params
                DDPUnevenTestInput(
                    name="unjoined_rank_with_unused_params_model",
                    model=unjoined_rank_with_unused_params_model,
                    inp=(torch.ones(batch, 2, device=rank), rank),
                    sync_interval=1,
                ),
                # Unused parameter test where rank that does join early has unused params
                DDPUnevenTestInput(
                    name="joined_rank_with_unused_params_model",
                    model=joined_rank_with_unused_params_model,
                    inp=(torch.ones(batch, 2, device=rank), rank),
                    sync_interval=1,
                ),
            ]

            # Test models that have hook installed.
            models_with_hook = [
                DDPUnevenTestInput(
                    name="small_model_allreduce_hook",
                    model=small_model,
                    hook=default.allreduce_hook,
                    state=None,
                    inp=torch.ones(batch, dim, device=rank),
                    sync_interval=1,
                ),
                DDPUnevenTestInput(
                    name="small_model_power_sgd_hook",
                    model=small_model,
                    hook=powerSGD.powerSGD_hook,
                    state=powerSGD.PowerSGDState(
                        process_group=None,
                        matrix_approximation_rank=1,
                        # Config so that powerSGD runs immediately instead of
                        # allreduce.
                        start_powerSGD_iter=1,
                        warm_start=False,
                        use_error_feedback=False,
                    ),
                    inp=torch.ones(batch, dim, device=rank),
                    sync_interval=1,
                ),
            ]
            models_to_test.extend(models_with_hook)

            # Add resnet model if we have torchvision installed.
            if HAS_TORCHVISION:
                resnet_model = torchvision.models.resnet50()
                models_to_test.append(
                    DDPUnevenTestInput(
                        name="resnet_model",
                        model=resnet_model,
                        inp=torch.ones(1, 3, 1000, 1000),
                        sync_interval=1,
                    )
                )

            # Test with no_sync every 2, 3, 4, ... iterations.
            models_with_sync = []
            for i, test_input in enumerate(models_to_test):
                models_with_sync.append(
                    DDPUnevenTestInput(
                        name=test_input.name,
                        model=test_input.model,
                        inp=test_input.inp,
                        sync_interval=i + 2,
                    )
                )

            throw_on_early_term_tests = []
            for test_input in models_to_test:
                throw_on_early_term_tests.append(
                    DDPUnevenTestInput(
                        name=test_input.name,
                        model=test_input.model,
                        inp=test_input.inp,
                        sync_interval=test_input.sync_interval,
                        throw_on_early_termination=True,
                    )
                )

            models_to_test.extend(models_with_sync)
            models_to_test.extend(throw_on_early_term_tests)

            # 0 iteration tests for when one process does not train model at all, so
            # we must shadow the broadcast calls made when rebuilding buckets.
            baseline_num_iters = [0, 5]
            iteration_offsets = [2, 3, 10]
            num_uneven_ranks = [1]
            if dist.get_world_size() > 2:
                num_uneven_ranks.append(2)
            iteration_mappings = []
            # Generate rank : num_iters mappings for various uneven input scenarios.
            # This includes cases where rank 0 joins early and all other ranks join
            # later, and scenarios where multiple ranks join early, but at different
            # iterations, and later ranks join later.
            for num_early_join_ranks in num_uneven_ranks:
                for baseline_iter in baseline_num_iters:
                    for offset in iteration_offsets:
                        mapping = {
                            rank: baseline_iter
                            for rank in range(0, num_early_join_ranks)
                        }
                        # if num_early_join_ranks > 1, ranks > 0 that will join early
                        # iterate offset//2 more times than rank 0, to test nodes
                        # depleting inputs at different times.
                        if num_early_join_ranks > 1:
                            for rank in mapping.keys():
                                if rank > 0:
                                    mapping[rank] += offset // 2
                        mapping.update(
                            {
                                rank: baseline_iter + offset
                                for rank in range(
                                    num_early_join_ranks, dist.get_world_size()
                                )
                            }
                        )
                        iteration_mappings.append(mapping)

            for (test_case, iteration_mapping) in itertools.product(
                models_to_test, iteration_mappings
            ):
                if self.rank == 0:
                    print(
                        f"""Running test: {test_case.name} sync interval
                        {test_case.sync_interval} with iteration mapping
                        {iteration_mapping}"""
                    )
                self._run_uneven_inputs_test(
                    test_case,
                    iteration_mapping,
                    find_unused_params=("unused_params_model" in test_case.name),
                )

        @skip_if_lt_x_gpu(2)
        @sandcastle_skip_if(
            BACKEND != "nccl" and BACKEND != "gloo",
            "Only NCCL and GLOO backend support DistributedDataParallel",
        )
        def test_ddp_uneven_input_join_disable(self):
            # tests that if net.join() with enable=False is specified, DDP works as
            # expected with even inputs.
            torch.manual_seed(self.rank)
            net = torch.nn.parallel.DistributedDataParallel(
                torch.nn.Linear(1, 1).cuda(self.rank), device_ids=[self.rank]
            )
            inp = torch.ones(1) * self.rank
            n_iters = 5
            world_size = dist.get_world_size()
            with net.join(enable=False):
                for _ in range(n_iters):
                    # Clear grads
                    grad = net.module.weight.grad
                    if grad is not None:
                        grad.requires_grad_(False)
                        grad.zero_()
                    out = net(inp)
                    loss = out.sum()
                    loss.backward()
                    # Validate gradients to ensure that we divide by the correct
                    # world_size when join mode is disabled.
                    expected_grad = sum(i for i in range(world_size)) / world_size
                    self.assertEqual(net.module.weight.grad.item(), expected_grad)

            join_config = net._join_config
            self.assertFalse(join_config.enable)
            self.validate_net_equivalence(net)

        @skip_if_lt_x_gpu(2)
        @sandcastle_skip_if(
            BACKEND != "nccl" and BACKEND != "gloo",
            "Only NCCL and GLOO backend support DistributedDataParallel",
        )
        def test_ddp_uneven_input_exception(self):
            # Tests that exceptions during training are correctly propagated by the
            # context manager.
            error_str = "Intentional error"

            class ExceptionModule(nn.Module):
                def __init__(self):
                    super().__init__()
                    self.param = nn.Parameter(torch.ones(1, requires_grad=True))

                def forward(self, _):
                    raise ValueError(error_str)

            exception_module = ExceptionModule()
            net = torch.nn.parallel.DistributedDataParallel(
                exception_module.cuda(self.rank), device_ids=[self.rank]
            )
            inp = torch.ones(1)
            with self.assertRaisesRegex(ValueError, error_str):
                with net.join():
                    out = net(inp)
                    loss = out.sum()
                    loss.backward()

        @require_backend({"nccl", "gloo"})
        @require_n_gpus_for_nccl_backend(
            int(os.environ["WORLD_SIZE"]), os.environ["BACKEND"]
        )
        def test_broadcast_object_list(self):
            # Only set device for NCCL backend since it must use GPUs.
            # Case where rank != GPU device.
            next_rank = (self.rank + 1) % int(self.world_size)
            backend = os.environ["BACKEND"]
            if backend == "nccl":
                torch.cuda.set_device(next_rank)

            src_rank = 0
            # If GPU test, add object with GPU tensor
            if backend == "nccl":
                COLLECTIVES_OBJECT_TEST_LIST.append(Foo(torch.randn(3, 3, device=0)))

            objects = (
                COLLECTIVES_OBJECT_TEST_LIST
                if self.rank == src_rank
                else [None for _ in COLLECTIVES_OBJECT_TEST_LIST]
            )

            # Single object test with device specified. Backend="gloo", device=cpu
            if backend != "nccl":
                single_obj_list = [objects[0]]
                if self.rank != src_rank:
                    self.assertNotEqual(
                        single_obj_list[0], COLLECTIVES_OBJECT_TEST_LIST[0]
                    )
                dist.broadcast_object_list(
                    single_obj_list, src=0, group=None, device=torch.device("cpu")
                )
                self.assertEqual(single_obj_list[0], COLLECTIVES_OBJECT_TEST_LIST[0])

            # Single object test with device specified. Backend="gloo", device=current_device+1
            # The test is gated by the fact GPU count is the same as world size to avoid the case
            # when backend is gloo but there is no multiple GPU devices.
            if backend != "nccl" and torch.cuda.device_count() == int(self.world_size):
                single_obj_list = [objects[0]]
                if self.rank != src_rank:
                    self.assertNotEqual(
                        single_obj_list[0], COLLECTIVES_OBJECT_TEST_LIST[0]
                    )
                dist.broadcast_object_list(
                    single_obj_list, src=0, group=None, device=torch.device(next_rank)
                )
                self.assertEqual(single_obj_list[0], COLLECTIVES_OBJECT_TEST_LIST[0])

            # Single object test with device specified. Backend="nccl", device=current_device+1
            if backend == "nccl" and torch.cuda.device_count() == int(self.world_size):
                single_obj_list = [objects[0]]
                if self.rank != src_rank:
                    self.assertNotEqual(
                        single_obj_list[0], COLLECTIVES_OBJECT_TEST_LIST[0]
                    )
                dist.broadcast_object_list(
                    single_obj_list, src=0, group=None, device=torch.device(next_rank)
                )
                self.assertEqual(single_obj_list[0], COLLECTIVES_OBJECT_TEST_LIST[0])

            # Single object test: backward compatibility with device unspecified
            single_obj_list = [objects[0]]
            if self.rank != src_rank:
                self.assertNotEqual(single_obj_list[0], COLLECTIVES_OBJECT_TEST_LIST[0])
            dist.broadcast_object_list(single_obj_list, src=0)
            self.assertEqual(single_obj_list[0], COLLECTIVES_OBJECT_TEST_LIST[0])

            # Multiple input objects test
            if self.rank != src_rank:
                self.assertNotEqual(objects, COLLECTIVES_OBJECT_TEST_LIST)
            dist.broadcast_object_list(objects, src=0)
            self.assertEqual(objects, COLLECTIVES_OBJECT_TEST_LIST)

        def _test_ddp_ignore_params_arg(self, static_graph=False):
            class TestModel(nn.Module):
                def __init__(self, rank):
                    self.rank = rank
                    super(TestModel, self).__init__()
                    self.fc1 = nn.Linear(1, 1, bias=False)
                    # Proxy that will be materialized to another architecture later.
                    # (after wrapping model with DDP)
                    if self.rank == 0:
                        self.fc2 = nn.Linear(1, 10, bias=False)
                    else:
                        self.fc2 = nn.Linear(10, 10, bias=False)

                def forward(self, x):
                    x = self.fc1(x)
                    x = self.fc2(x)
                    return x

            device_id = self.rank
            # Ensure the test works for both find_unused_parameter and broadcast_buffer settings.
            for (find_unused, broadcast_buffers) in itertools.product(
                [False, True], [False, True]
            ):
                model = TestModel(self.rank).float().to(device_id)
                # Note that the model can have different shape buffers if we pass
                # them in to be ignored as well.
                model.fc2.register_buffer(
                    "ignore_buffer", torch.zeros(5 + self.rank, device=self.rank)
                )
                proxy_params = list(model.fc2.parameters())
                proxy_buffers = list(model.fc2.buffers())
                model_fc2_name = [
                    module_name
                    for module_name, module in model.named_modules()
                    if module is model.fc2
                ][0]
                proxy_param_names = [
                    f"{model_fc2_name}.{param_name}"
                    for param_name, _ in model.fc2.named_parameters()
                ]
                proxy_buffer_names = [
                    f"{model_fc2_name}.{buf_name}"
                    for buf_name, _ in model.fc2.named_buffers()
                ]
                # Specify that we should ignore proxy_params since it will be
                # materialized later.
                torch.nn.parallel.DistributedDataParallel._set_params_and_buffers_to_ignore_for_model(
                    model, proxy_param_names + proxy_buffer_names
                )
                ddp = torch.nn.parallel.DistributedDataParallel(
                    model,
                    device_ids=[device_id],
                    find_unused_parameters=find_unused,
                    broadcast_buffers=broadcast_buffers,
                )
                if static_graph:
                    ddp._set_static_graph()
                # Materialize new params. These are not registered in DDP and thus
                # don't have autograd hooks installed on them.
                ddp.module.fc2 = nn.Linear(1, 1, bias=False).to(device_id)
                # local model with the new materialized parameters.
                local_model = copy.deepcopy(ddp.module).cuda(self.rank)

                inp = torch.ones(1, dtype=torch.float).to(device_id) * (self.rank + 1)
                for i in range(6):
                    ddp(inp).sum().backward()
                    local_model(inp).sum().backward()
                    # materialized param grad is not touched by DDP, so its grad should
                    # be the same as if running locally.
                    for materialized_param, local_param in zip(
                        ddp.module.fc2.parameters(), local_model.fc2.parameters()
                    ):
                        self.assertEqual(materialized_param.grad, local_param.grad)

                    # fc1 parameter grad should still be different, due to allreduce.
                    for synced_param, local_param in zip(
                        ddp.module.fc1.parameters(), local_model.fc1.parameters()
                    ):
                        self.assertFalse(synced_param.grad == local_param.grad)

                    # Proxy module grad should not be touched
                    for proxy_param in proxy_params:
                        self.assertTrue(proxy_param.grad is None)

                # Synchronize since we run multiple iterations of this test, to
                # isolate failure hangs.
                torch.cuda.synchronize(device=self.rank)

        @require_backend({"gloo", "nccl"})
        @require_backends_available({"gloo", "nccl"})
        @skip_if_lt_x_gpu(2)
        def test_ddp_ignore_params_arg(self):
            self._test_ddp_ignore_params_arg(static_graph=False)
            self._test_ddp_ignore_params_arg(static_graph=True)

        @with_dist_debug_levels(levels=["OFF", "INFO", "DETAIL"])
        @require_backend({"gloo", "nccl"})
        @require_backends_available({"gloo", "nccl"})
        @skip_if_lt_x_gpu(2)
        def test_ddp_unused_params_rebuild_buckets_exception(self):
            class ToyModel(nn.Module):
                def __init__(self):
                    super(ToyModel, self).__init__()
                    self.net1 = nn.Linear(10, 10, bias=False)
                    self.net2 = nn.Linear(10, 10, bias=False)

                def forward(self, x):
                    return self.net1(x)

            ddp = torch.nn.parallel.DistributedDataParallel(
                ToyModel().cuda(self.rank), device_ids=[self.rank]
            )
            for i in range(2):
                inp = torch.rand(1, 10)
                if i > 0:
                    # On 2nd iteration, this will fail during rebuild_buckets,
                    # but we should report an error regarding unused parameters
                    # since that is the underlying root cause.
                    try:
                        ddp(inp).sum().backward()
                    except RuntimeError as e:
                        msg = str(e)
                        verify_ddp_error_logged(ddp, msg)
                        expected_strs = [
                            ddp_prev_reduction_unfinished_str,
                            ddp_recommend_find_unused_params_str,
                            ddp_outputs_not_used_in_loss_str,
                        ]
                        # In debug mode, should show parameters that weren't reduced.
                        # Without debug mode, should show suggestion to use debug mode.
                        if dist._get_debug_mode() == dist._DistributedDebugLevel.OFF:
                            expected_strs.append(ddp_suggest_debug_mode_str)
                        else:
                            unreduced_params = ", ".join(["net2.weight"])
                            expected_strs.append(
                                f"did not receive grad for rank {self.rank}: {unreduced_params}"
                            )
                        for s in expected_strs:
                            self.assertTrue(s in msg, f"Expected {s} to be in {msg}")
                        self.assertFalse(ddp_find_unused_params_enabled_str in msg)
                    else:
                        self.assertFalse(
                            True, "DDP unused parameters error not raised."
                        )
                else:
                    ddp(inp).sum().backward()

            dist.barrier()

        @require_backend({"gloo", "nccl"})
        @require_backends_available({"gloo", "nccl"})
        @skip_if_lt_x_gpu(2)
        def test_ddp_shared_grad_acc_unused_params(self):
            # When find_unused_parameters=True, ensure we mark unused parameters
            # even if they share gradient accumulators.
            class ToyModel(nn.Module):
                def __init__(self):
                    super(ToyModel, self).__init__()
                    # net1, bias, and net1.bias are all unused params.
                    self.net1 = nn.Linear(10, 5, bias=False)
                    self.bias = nn.Parameter(torch.zeros(5))
                    # net1.bias and self.bias are names for the same underlying
                    # parameter, so they share the same grad acc. This caused
                    # the bug reported in https://github.com/pytorch/pytorch/issues/41324.
                    self.net1.bias = self.bias
                    self.net2 = nn.Linear(10, 5)

                def forward(self, x):
                    return self.net2(x)

            torch.cuda.set_device(self.rank)
            model = ToyModel().to(torch.cuda.current_device())
            ddp_model = torch.nn.parallel.DistributedDataParallel(
                model, device_ids=[self.rank], find_unused_parameters=True
            )
            inp = torch.randn(20, 10, device=self.rank)
            for i in range(6):
                out = ddp_model(inp)
                loss = out.sum()
                loss.backward()

        @require_backend({"gloo", "nccl"})
        @require_backends_available({"gloo", "nccl"})
        @skip_if_lt_x_gpu(2)
        def test_ddp_device(self):
            m = nn.Linear(10, 10).to(self.rank)
            expected_len = 2

            class TensorWrapper:
                __slots__ = ["t", "moved_to_gpu"]

                def __init__(self, t):
                    self.t = t
                    self.moved_to_gpu = False

            # Handlers for specific types of validation we want to do based on
            # the input type.

            def tuple_and_list_validator(x):
                self.assertTrue(len(x), expected_len)
                self.assertEqual(1, len(set(t.device for t in x)))
                self.assertEqual(x[0].device.index, self.rank)
                return x[0] + x[1]

            def namedtuple_validator(x):
                self.assertEqual(x._fields, EXPECTED_FIELDS)
                self.assertEqual(x.a.device.index, x.b.device.index)
                self.assertEqual(x.a.device.index, self.rank)
                return x.a + x.b

            def custom_type_validator(x):
                self.assertTrue(x.moved_to_gpu or (str(x.t.device) == "cpu"))
                x.t = x.t.to(self.rank)
                x.moved_to_gpu = True
                return x.t

            def dict_validator(x):
                self.assertTrue(EXPECTED_FIELDS[0] in x.keys())
                self.assertTrue(EXPECTED_FIELDS[1] in x.keys())
                self.assertEqual(1, len(set(t.device for t in x.values())))
                self.assertEqual(x[EXPECTED_FIELDS[0]].device.index, self.rank)
                return x[EXPECTED_FIELDS[0]] + x[EXPECTED_FIELDS[1]]

            validators = {
                TensorWrapper: custom_type_validator,
                tuple: tuple_and_list_validator,
                list: tuple_and_list_validator,
                TestNamedTupleInput_0: namedtuple_validator,
                TestNamedTupleInput_1: namedtuple_validator,
                dict: dict_validator,
            }

            class ToyModel(torch.nn.Module):
                def __init__(_self):  # noqa: B902
                    super().__init__()
                    _self.lin = nn.Linear(10, 10, bias=False)

                def forward(_self, x, expected_type):  # noqa: B902
                    # Similar to scatter, the recursive to in the single-device
                    # case does not move tensors if they are in a custom type.
                    self.assertTrue(isinstance(x, expected_type))
                    fwd_tensor = validators[expected_type](x)
                    return _self.lin(fwd_tensor)

            model = torch.nn.parallel.DistributedDataParallel(
                ToyModel().to(self.rank), device_ids=[self.rank]
            )

            def train_iter(inp, input_type):
                for _ in range(4):
                    out = model(inp, input_type)
                    out.sum().backward()

            # CPU tuple input, should be moved to the proper device before call
            # to forward.
            inp = tuple(torch.randn(10, 10) for _ in range(expected_len))
            train_iter(inp, tuple)

            # List CPU input, should be moved to proper device before call to
            # forward.
            inp = [torch.randn(10, 10) for _ in range(expected_len)]
            train_iter(inp, list)
            # Custom type containing tensor. The type is maintained, but the
            # device is not propagated (which is what happens with scatter too)
            inp = TensorWrapper(torch.randn(10, 10))
            train_iter(inp, TensorWrapper)
            # NamedTuple input. The type should be maintained and tensor inputs
            # should be moved to the correct device as in scatter.
            batch = 5
            dim = 10
            a = torch.rand(batch, dim)
            b = torch.rand(batch, dim)

            inp = TestNamedTupleInput_0(a, b)
            train_iter(inp, type(inp))

            inp = TestNamedTupleInput_1(a, b)
            train_iter(inp, type(inp))

            # dictionary input.
            inp = {
                EXPECTED_FIELDS[0]: a,
                EXPECTED_FIELDS[1]: b,
            }
            train_iter(inp, type(inp))

        @require_backend({"gloo", "nccl"})
        @require_backends_available({"gloo", "nccl"})
        @skip_if_lt_x_gpu(2)
        def test_ddp_namedtuple(self):
            batch = 5
            dim = 10

            a = torch.rand(batch, dim, device=self.rank)
            b = torch.rand(batch, dim, device=self.rank)

            class NamedTupleModule(torch.nn.Module):
                def __init__(_self):  # noqa: B902
                    super().__init__()
                    _self.lin = nn.Linear(10, 1)

                def forward(_self, input, expected_type):  # noqa: B902
                    # Without NamedTuple support, this would be of type tuple.
                    self.assertTrue(
                        isinstance(input, expected_type),
                        f"Expected type {expected_type} but got {type(input)}",
                    )
                    self.assertEqual(input._fields, EXPECTED_FIELDS)
                    self.assertEqual(a, input.a)
                    self.assertEqual(b, input.b)
                    return _self.lin(torch.mul(input.a, input.b))

            model = torch.nn.parallel.DistributedDataParallel(
                NamedTupleModule().cuda(self.rank), device_ids=[self.rank]
            )
            inp = TestNamedTupleInput_0(a, b)
            # The following would fail if DDP does not propagate NamedTuples correctly.
            model(inp, type(inp))

            inp = TestNamedTupleInput_1(a, b)
            model(inp, type(inp))

        @with_dist_debug_levels(levels=["OFF", "INFO", "DETAIL"])
        @require_backend({"gloo", "nccl"})
        @require_backends_available({"gloo", "nccl"})
        @skip_if_lt_x_gpu(2)
        def test_ddp_control_flow_same_across_ranks(self):
            # Control flow that is the same across ranks.
            batch = 20
            dim = 10

            world_size = dist.get_world_size()
            torch.cuda.set_device(self.rank)
            model = torch.nn.parallel.DistributedDataParallel(
                ControlFlowToyModel().cuda(self.rank),
                device_ids=[self.rank],
                find_unused_parameters=True,
            )
            random_input = torch.randn(batch, dim, device=self.rank)
            ones_input = torch.ones(batch, dim, device=self.rank)
            for i in range(6):
                if i % 2 == 0:
                    out = model(random_input)
                else:
                    out = model(ones_input)
                loss = out.sum()
                loss.backward()
                # On even iterations, 2nd param goes unused, on odd iterations,
                # it is used.
                local_used_maps = model.reducer._get_local_used_maps()
                if i % 2 == 0:
                    expected = torch.tensor(
                        [world_size, 0], device=self.rank, dtype=torch.int32
                    )
                else:
                    expected = torch.tensor(
                        [world_size, world_size], device=self.rank, dtype=torch.int32
                    )

                # Validate parameter usage.
                variable_usage_tensor = local_used_maps[0]
                self.assertEqual(variable_usage_tensor, expected)

            # Validate appropriate error message when DDP is used with
            # find_unused_parameters=False.
            model = torch.nn.parallel.DistributedDataParallel(
                ControlFlowToyModel().cuda(self.rank),
                device_ids=[self.rank],
                find_unused_parameters=False,
            )
            for i in range(2):
                if i == 0:
                    loss = model(random_input).sum()
                    loss.backward()
                else:
                    try:
                        loss = model(random_input).sum()
                        loss.backward()
                    except RuntimeError as e:
                        msg = str(e)
                        verify_ddp_error_logged(model, msg)
                        # 2nd linear layer is unused
                        unused_param_index = 1
                        expected_strs = [
                            ddp_prev_reduction_unfinished_str,
                            ddp_recommend_find_unused_params_str,
                            ddp_outputs_not_used_in_loss_str,
                            f"Parameter indices which did not receive grad for rank {self.rank}: {unused_param_index}",
                        ]
                        # In debug mode, should show parameters that weren't reduced.
                        # Without debug mode, should show suggestion to use debug mode.
                        if dist._get_debug_mode() == dist._DistributedDebugLevel.OFF:
                            expected_strs.append(ddp_suggest_debug_mode_str)
                        else:
                            unreduced_params = ", ".join(["lin2.weight"])
                            expected_strs.append(
                                f"did not receive grad for rank {self.rank}: {unreduced_params}"
                            )
                        for s in expected_strs:
                            self.assertTrue(s in msg, f"Expected {s} to be in {msg}")
                        self.assertFalse(ddp_find_unused_params_enabled_str in msg)
                    else:
                        self.assertFalse(True, "DDP error not raised")

            dist.barrier()

        @require_backend({"gloo", "nccl"})
        @require_backends_available({"gloo", "nccl"})
        @skip_if_lt_x_gpu(2)
        def test_invalid_static_graph(self):
            world_size = dist.get_world_size()
            torch.cuda.set_device(self.rank)
            model = torch.nn.parallel.DistributedDataParallel(
                ControlFlowToyModel().cuda(self.rank),
                device_ids=[self.rank],
            )
            model._set_static_graph()
            random_input = torch.randn(20, 10, device=self.rank)
            ones_input = torch.ones(20, 10, device=self.rank)
            # unused parameter in the first iteration got used
            # in second iteration.
            expected_err = "Your training graph has changed in this iteration"
            with self.assertRaisesRegex(RuntimeError, expected_err):
                for i in range(2):
                    if i % 2 == 0:
                        out = model(random_input)
                    else:
                        out = model(ones_input)
                    loss = out.sum()
                    loss.backward()

            verify_ddp_error_logged(model, expected_err)

            # used parameter in the first iteration got unused
            # in second iteration.
            with self.assertRaisesRegex(
                RuntimeError,
                "Expected to have finished reduction in the prior iteration "
                "before starting a new one. This error indicates that your "
                "training graph has changed in this iteration",
            ):
                for i in range(2):
                    if i % 2 != 0:
                        out = model(random_input)
                    else:
                        out = model(ones_input)
                    loss = out.sum()
                    loss.backward()

            verify_ddp_error_logged(model, "Expected to have finished reduction")

        @with_dist_debug_levels(levels=["OFF", "INFO", "DETAIL"])
        @require_backend({"gloo", "nccl"})
        @require_backends_available({"gloo", "nccl"})
        @skip_if_lt_x_gpu(2)
        def test_ddp_control_flow_different_across_ranks(self):
            # Control flow that is different across ranks.
            batch = 20
            dim = 10

            class ToyModel(nn.Module):
                def __init__(self, rank):
                    super(ToyModel, self).__init__()
                    self.lin1 = nn.Linear(10, 10, bias=False)
                    self.lin2 = nn.Linear(10, 10, bias=False)
                    self.rank = rank

                def forward(self, x):
                    # Control-flow that is rank and input dependent for the
                    # model.
                    use_second_layer = (
                        torch.equal(x, torch.ones(batch, dim, device=x.device))
                        and self.rank == 1
                    )

                    if use_second_layer:
                        return self.lin2(F.relu(self.lin1(x)))
                    else:
                        return F.relu(self.lin1(x))

            world_size = dist.get_world_size()
            torch.cuda.set_device(self.rank)
            model = torch.nn.parallel.DistributedDataParallel(
                ToyModel(self.rank).cuda(self.rank),
                device_ids=[self.rank],
                find_unused_parameters=True,
            )
            random_input = torch.randn(batch, dim, device=self.rank)
            ones_input = torch.ones(batch, dim, device=self.rank)
            for i in range(6):
                if i % 2 == 0:
                    out = model(random_input)
                else:
                    out = model(ones_input)
                loss = out.sum()
                loss.backward()
                # On even iterations, 2nd param goes unused, on odd iterations,
                # it is used only on rank 1.
                local_used_maps = model.reducer._get_local_used_maps()

                if i % 2 == 0:
                    expected = torch.tensor(
                        [world_size, 0], device=self.rank, dtype=torch.int32
                    )
                else:
                    expected = torch.tensor(
                        [world_size, 1], device=self.rank, dtype=torch.int32
                    )

                variable_usage_tensor = local_used_maps[0]
                # Validate parameter usage. On odd iterations, 2nd param is only
                # used on rank 1.
                self.assertEqual(variable_usage_tensor, expected)

            # Validate appropriate error message when DDP is used with
            # find_unused_parameters=False.
            model = torch.nn.parallel.DistributedDataParallel(
                ToyModel(self.rank).cuda(self.rank),
                device_ids=[self.rank],
                find_unused_parameters=False,
            )
            for i in range(2):
                if i == 0:
                    loss = model(random_input).sum()
                    loss.backward()
                else:
                    try:
                        loss = model(random_input).sum()
                        loss.backward()
                    except RuntimeError as e:
                        msg = str(e)
                        verify_ddp_error_logged(model, msg)
                        unused_param_index = 1
                        expected_strs = [
                            ddp_prev_reduction_unfinished_str,
                            ddp_recommend_find_unused_params_str,
                            ddp_outputs_not_used_in_loss_str,
                            f"Parameter indices which did not receive grad for rank {self.rank}: {unused_param_index}",
                        ]
                        # In debug mode, should show parameters that weren't reduced.
                        # Without debug mode, should show suggestion to use debug mode.
                        if dist._get_debug_mode() == dist._DistributedDebugLevel.OFF:
                            expected_strs.append(ddp_suggest_debug_mode_str)
                        else:
                            unreduced_params = ", ".join(["lin2.weight"])
                            expected_strs.append(
                                f"did not receive grad for rank {self.rank}: {unreduced_params}"
                            )
                        for s in expected_strs:
                            self.assertTrue(s in msg, f"Expected {s} to be in {msg}")
                        self.assertFalse(ddp_find_unused_params_enabled_str in msg)
                    else:
                        self.assertFalse(True, "DDP error not raised")

            dist.barrier()

        @require_backend({"gloo"})
        @sandcastle_skip_if(BACKEND == "nccl", "NCCL does not support scatter")
        def test_scatter_object_list(self):
            src_rank = 0
            scatter_list = (
                COLLECTIVES_OBJECT_TEST_LIST
                if self.rank == src_rank
                else [None for _ in COLLECTIVES_OBJECT_TEST_LIST]
            )
            world_size = dist.get_world_size()
            scatter_list = scatter_list[:world_size]
            i = 0
            while len(scatter_list) < world_size:
                scatter_list.append(scatter_list[i])
                i += 1

            output_obj_list = [None]
            dist.scatter_object_list(output_obj_list, scatter_list, src=src_rank)
            self.assertEqual(
                output_obj_list[0],
                COLLECTIVES_OBJECT_TEST_LIST[
                    self.rank % len(COLLECTIVES_OBJECT_TEST_LIST)
                ],
            )
            # Ensure errors are raised upon incorrect arguments.
            with self.assertRaisesRegex(
                RuntimeError,
                "Expected argument scatter_object_output_list to be a list of size at least 1.",
            ):
                dist.scatter_object_list([], scatter_list, src=src_rank)

        @require_backend({"gloo", "nccl"})
        @require_backends_available({"gloo", "nccl"})
        @skip_if_lt_x_gpu(2)
        @skip_if_rocm
        def test_ddp_model_diff_across_ranks(self):
            group_gloo = dist.new_group(
                timeout=timedelta(seconds=60), backend=dist.Backend.GLOO
            )
            # Set NCCL_BLOCKING_WAIT and use a new NCCL group to improve test
            # determinism.
            os.environ["NCCL_BLOCKING_WAIT"] = "1"
            group_to_use = dist.new_group(
                backend=dist.get_backend(), timeout=timedelta(seconds=5)
            )
            torch.cuda.set_device(self.rank)
            # Creates network with different sized embedding table on different
            # ranks. This should throw an error during DDP init.
            net = EmbeddingNet(self.rank)
            # When running with NCCL backend, we don't expect an error on rank 0,
            # rather, it will be taken down by NCCL_ASYNC_ERROR_HANDLING. When
            # running with Gloo or with debug mode wrapper, we expect the error
            # to be caught inline.
            is_detail_dbg_mode = (
                dist._get_debug_mode() == dist._DistributedDebugLevel.DETAIL
            )
            rank_0_ctx = (
                self.assertRaisesRegex(
                    RuntimeError, "Caught collective operation timeout"
                )
                if dist.get_backend(group_to_use) == dist.Backend.NCCL
                and not is_detail_dbg_mode
                # Gloo can raise various exception messages, so just assert
                # Runtime error here.
                else self.assertRaises(RuntimeError)
            )
            ctx = (
                rank_0_ctx
                if self.rank == 0
                else self.assertRaisesRegex(RuntimeError, "appears not to match")
            )
            with ctx:
                net = torch.nn.parallel.DistributedDataParallel(
                    net.to(self.rank),
                    device_ids=[self.rank],
                    process_group=group_to_use,
                )
                # Should only be run by rank 0, and blocking_wait catches and
                # reports exception.
                dist.barrier(group_to_use)

            # Perform gloo-based barrier to ensure one rank doesn't exit test
            # early which causes failure with Barrier.sync.
            dist.barrier(group_gloo)

        @with_dist_debug_levels(levels=["OFF", "INFO", "DETAIL"])
        @require_backend({"gloo", "nccl"})
        @require_backends_available({"gloo", "nccl"})
        @skip_if_lt_x_gpu(2)
        def test_output_unused_in_loss(self):
            model = TwoLinLayerNet()
            # Need copy of model to pass into 2nd DDP ctor otherwise autograd hooks
            # on first DDP reducer will execute!
            model_copy = copy.deepcopy(model)
            net = torch.nn.parallel.DistributedDataParallel(
                copy.deepcopy(model).cuda(self.rank),
                device_ids=[self.rank],
            )
            net_with_find_unused = torch.nn.parallel.DistributedDataParallel(
                model_copy.cuda(self.rank),
                device_ids=[self.rank],
                find_unused_parameters=True,
            )

            inp = torch.randn(10, 10)

            for ddp in [net, net_with_find_unused]:
                for i in range(2):
                    if i == 0:
                        a, b = ddp(inp)
                        loss = b.sum()
                        loss.backward()
                    else:
                        try:
                            a, b = ddp(inp)
                            loss = b.sum()
                            loss.backward()
                        except RuntimeError as e:
                            msg = str(e)
                            unused_index = 0
                            unused_index_substr = (
                                f"Parameter indices which did not receive grad for rank {self.rank}: {unused_index}"
                            )
                            if ddp == net:
                                expected_strs = [
                                    ddp_prev_reduction_unfinished_str,
                                    ddp_recommend_find_unused_params_str,
                                    ddp_outputs_not_used_in_loss_str,
                                    unused_index_substr,
                                ]
                                unexpected_strs = [
                                    ddp_find_unused_params_enabled_str,
                                ]
                            elif ddp == net_with_find_unused:
                                expected_strs = [
                                    ddp_prev_reduction_unfinished_str,
                                    ddp_outputs_not_used_in_loss_str,
                                    ddp_find_unused_params_enabled_str,
                                    unused_index_substr,
                                ]
                                unexpected_strs = [
                                    ddp_recommend_find_unused_params_str,
                                ]
                            # In debug mode, should show parameters that weren't reduced.
                            # Without debug mode, should show suggestion to use debug mode.
                            if (
                                dist._get_debug_mode()
                                == dist._DistributedDebugLevel.OFF
                            ):
                                expected_strs.append(ddp_suggest_debug_mode_str)
                            else:
                                unreduced_params = ", ".join(["a.weight"])
                                expected_strs.append(
                                    f"did not receive grad for rank {self.rank}: {unreduced_params}"
                                )
                            for s in expected_strs:
                                self.assertTrue(
                                    s in msg, f"Expected {s} to be in {msg}"
                                )
                            for s in unexpected_strs:
                                self.assertFalse(
                                    s in msg, f"Expected {s} not to be in {msg}"
                                )
                        else:
                            self.assertFalse(True, "DDP error not raised")

            dist.barrier()

        def _test_different_graph_across_ranks(
            self, find_unused_parameters=False, static_graph=False
        ):
            class ToyModel(nn.Module):
                def __init__(self, rank):
                    super(ToyModel, self).__init__()
                    self.lin1 = nn.Linear(10, 10, bias=False)
                    self.lin2 = nn.Linear(10, 10, bias=False)
                    self.rank = rank

                def forward(self, x):
                    if self.rank == 0:
                        return self.lin2(F.relu(self.lin1(x)))
                    else:
                        return F.relu(self.lin1(x))

            torch.manual_seed(31415)
            world_size = dist.get_world_size()
            torch.cuda.set_device(self.rank)
            model = ToyModel(self.rank).cuda(self.rank)
            ddp_model = torch.nn.parallel.DistributedDataParallel(
                model,
                device_ids=[self.rank],
                find_unused_parameters=find_unused_parameters,
                gradient_as_bucket_view=True,
            )
            if static_graph:
                ddp_model._set_static_graph()
            random_input = torch.randn(20, 10, device=self.rank)
            for i in range(10):
                out = ddp_model(random_input)
                loss = out.sum()
                loss.backward()
            return ddp_model

        @require_backend({"gloo", "nccl"})
        @require_backends_available({"gloo", "nccl"})
        @skip_if_lt_x_gpu(2)
        def test_different_graph_across_ranks(self):
            base_model = self._test_different_graph_across_ranks(
                find_unused_parameters=True
            )
            self.assertFalse(
                base_model._get_ddp_logging_data().get("has_rebuilt_buckets", 0)
            )
            static_model = self._test_different_graph_across_ranks(static_graph=True)
            self.assertTrue(
                static_model._get_ddp_logging_data().get("has_rebuilt_buckets", 0)
            )
            for i, j in zip(base_model.parameters(), static_model.parameters()):
                self.assertEqual(i, j)

        @require_backend({"gloo"})
        @require_backends_available({"gloo"})
        @sandcastle_skip_if(
            IS_MACOS or IS_WINDOWS,
            "MacOS uses uv transport which does not have as robust error handling as tcp transport",
        )
        def test_monitored_barrier_gloo(self):
            tensors = [torch.ones(10) * self.rank]
            # Kick off some allreduce work on all ranks
            for _ in range(10):
                dist.all_reduce(torch.cat(tensors))
            # Run monitored barrier and ensure it passees
            timeout = timedelta(seconds=2)
            dist.monitored_barrier(timeout=timeout)
            # Check monitored_barrier success with wait_all_ranks=True
            for _ in range(10):
                dist.all_reduce(torch.cat(tensors))
            dist.monitored_barrier(timeout=timeout, wait_all_ranks=True)
            # All ranks besides 1 call into barrier, rank 0 should report failure
            # while others report gloo error.
            failed_rank = 1
            src_rank = 0
            if self.rank == src_rank:
                with self.assertRaisesRegex(
                    RuntimeError, f"Rank {failed_rank} failed to pass monitoredBarrier"
                ):
                    dist.monitored_barrier(timeout=timeout)
            elif self.rank != failed_rank:
                # Other ranks should not pass barrier since rank 0 failed.
                err_regex = (
                    f"Rank {self.rank} successfully reached monitoredBarrier,"
                    f" but received errors while waiting to be unblocked by rank"
                    f" {src_rank}"
                )
                with self.assertRaisesRegex(RuntimeError, err_regex):
                    dist.monitored_barrier(timeout=timeout)

            # We need a barrier since otherwise failed_rank exits too early
            # and cause a timeout.
            self._barrier(timeout=30)

        @require_backend({"gloo"})
        @require_backends_available({"gloo"})
        def test_monitored_barrier_gloo_subgroup(self):
            # Tests that monitored_barrier works as expected on non-default
            # process groups.
            failed_rank = 1
            timeout = 0.1
            subgroup = dist.new_group(ranks=[0, 1])

            if self.rank == failed_rank:
                return

            if self.rank == 0:
                with self.assertRaisesRegex(
                    RuntimeError, f"Rank {failed_rank} failed to pass monitoredBarrier"
                ):
                    dist.monitored_barrier(subgroup, timeout)
            else:
                # Other ranks call into monitored_barrier, but this should be a
                # noop because they are not part of the subgroup. Verify that
                # there are no errors here.
                dist.monitored_barrier(subgroup, timeout)

        def _test_monitored_barrier_allreduce_hang(self, wait_all_ranks):
            # tests expected behavior when nonzero rank hangs.
            nccl_pg = dist.new_group(
                ranks=list(i for i in range(int(self.world_size))),
                timeout=timedelta(seconds=2),
                backend=dist.Backend.NCCL,
            )
            gloo_pg = dist.new_group(
                ranks=list(i for i in range(int(self.world_size))),
                backend=dist.Backend.GLOO,
            )
            tensors = [torch.ones(10, device=self.rank) * self.rank]
            # Let all ranks call allreduce first to set up communicators etc.
            # Directly simulating error here will run into store issue described
            # in https://github.com/pytorch/pytorch/issues/54524.
            nccl_pg.allreduce(tensors).wait()
            # All ranks besides 0 call into allreduce. This is to simulate a
            # desync across the world, where some ranks call into
            # monitored_barrier() and others are stuck in collective comm. In
            # practice, we don't need NCCL_BLOCKING_WAIT, but we use it in this
            # test to ensure it exits cleanly.
            if self.rank != 0:
                # Can get different errors here depending on whether gloo-based
                # wrapper PG is enabled or not, since with wrapper pg, it will
                # fail in a collective synchronization check and not actually
                # call into the nccl pg.
                if dist._get_debug_mode() == dist._DistributedDebugLevel.DETAIL:
                    err_regex = "Timed out waiting"
                else:
                    err_regex = "Caught collective operation timeout"
                with self.assertRaisesRegex(RuntimeError, err_regex):
                    nccl_pg.allreduce(tensors).wait(timedelta(seconds=0.1))
            else:
                # Rank 0 should report first (in order) timed out rank or all ranks
                # depending on wait_all_ranks flag passed into monitored_barrier.
                if wait_all_ranks:
                    rank_str = ", ".join(
                        [str(i) for i in range(1, int(self.world_size))]
                    )
                    err_regex = f"Ranks {rank_str} failed to pass monitoredBarrier"
                else:
                    expected_first_fail_rank = 1
                    err_regex = f"Rank {expected_first_fail_rank} failed to pass monitoredBarrier"
                monitored_barrier_timeout_seconds = timedelta(seconds=0.1)
                with self.assertRaisesRegex(RuntimeError, err_regex):
                    gloo_pg.monitored_barrier(
                        monitored_barrier_timeout_seconds, wait_all_ranks=wait_all_ranks
                    )

        @with_nccl_blocking_wait
        @require_backend({"gloo", "nccl"})
        @require_backends_available({"gloo", "nccl"})
        @skip_if_rocm
        @skip_if_lt_x_gpu(int(os.environ["WORLD_SIZE"]))
        def test_monitored_barrier_allreduce_hang(self):
            # tests expected behavior when nonzero rank hangs and we want to
            # report first timed out rank.
            self._test_monitored_barrier_allreduce_hang(wait_all_ranks=False)

        @with_nccl_blocking_wait
        @require_backend({"gloo", "nccl"})
        @require_backends_available({"gloo", "nccl"})
        @skip_if_rocm
        @skip_if_lt_x_gpu(int(os.environ["WORLD_SIZE"]))
        def test_monitored_barrier_allreduce_hang_wait_all_ranks(self):
            # tests expected behavior when nonzero rank hangs and we want to
            # report all timed out ranks.
            self._test_monitored_barrier_allreduce_hang(wait_all_ranks=True)

        @require_backend({"gloo"})
        @require_backends_available({"gloo"})
        def test_monitored_barrier_gloo_rank_0_timeout(self):
            # tests error when rank 0 exhausts its given timeout.
            process_group = dist.new_group(
                ranks=list(i for i in range(int(self.world_size)))
            )
            timeout = timedelta(seconds=0)
            if self.rank == 0:
                with self.assertRaisesRegex(
                    RuntimeError, f"Rank {self.rank} timed out in monitoredBarrier"
                ):
                    process_group.monitored_barrier(timeout)

        @require_backend({"gloo"})
        @require_backends_available({"gloo"})
        @skip_if_small_worldsize
        @sandcastle_skip_if(
            IS_MACOS or IS_WINDOWS,
            "MacOS uses uv transport which does not have as robust error handling as tcp transport",
        )
        def test_monitored_barrier_failure_order(self):
            # Ensure that the first (in sorted order) rank is reported when
            # multiple ranks fail to pass the monitored_barrier.
            # TODO(#54879): Provide ability to wait and report all failed ranks
            expected_first_failed_rank = 2
            timeout = timedelta(seconds=2)
            src_rank = 0
            if self.rank == src_rank:
                with self.assertRaisesRegex(
                    RuntimeError, f"Rank {expected_first_failed_rank}"
                ):
                    dist.monitored_barrier(timeout=timeout)
            elif self.rank == 1:
                err_regex = (
                    f"Rank {self.rank} successfully reached monitoredBarrier,"
                    f" but received errors while waiting to be unblocked by rank"
                    f" {src_rank}"
                )
                with self.assertRaisesRegex(RuntimeError, err_regex):
                    dist.monitored_barrier(timeout=timeout)

        @require_backend({"gloo"})
        @require_backends_available({"gloo"})
        @skip_if_small_worldsize
        def test_monitored_barrier_wait_all_ranks(self):
            # Tests simple case where > 1 rank does not call into monitored
            # barrier and verifies all ranks are reported by rank 0.
            if self.rank == 0:
                timeout = timedelta(seconds=0.1)
                rank_str = ", ".join([str(i) for i in range(1, int(self.world_size))])
                err_regex = f"Ranks {rank_str} failed to pass monitoredBarrier"
                with self.assertRaisesRegex(RuntimeError, err_regex):
                    dist.monitored_barrier(timeout=timeout, wait_all_ranks=True)

        @require_backend({"gloo", "nccl"})
        @require_backends_available({"gloo", "nccl"})
        @skip_if_lt_x_gpu(2)
        def test_ddp_build_param_to_name_mapping(self):
            model = TwoLinLayerNet()
            net = torch.nn.parallel.DistributedDataParallel(
                model.cuda(self.rank),
                device_ids=[self.rank],
            )
            expected_mapping = {0: "a.weight", 1: "b.weight"}
            net_params, _ = net._build_params_for_reducer()
            param_to_name_mapping = net._build_param_to_name_mapping(net_params)
            self.assertDictEqual(expected_mapping, param_to_name_mapping)

            # Test when DDP is used with ignored parameters.
            model = TwoLinLayerNet()
            # Parameters to ignore are in the format {module_name}.{param_name}
            params_to_ignore = ["a.weight"]
            torch.nn.parallel.DistributedDataParallel._set_params_and_buffers_to_ignore_for_model(
                model, params_to_ignore
            )
            net = torch.nn.parallel.DistributedDataParallel(
                model.cuda(self.rank),
                device_ids=[self.rank],
            )
            expected_mapping = {0: "b.weight"}
            net_params, _ = net._build_params_for_reducer()
            param_to_name_mapping = net._build_param_to_name_mapping(net_params)
            self.assertDictEqual(expected_mapping, param_to_name_mapping)

            # Test errors are raised when DDP and module parameters mismatch.
            # This generally indicates a bug with DDP and is not expected to
            # happen in user applications.
            model = TwoLinLayerNet()
            net = torch.nn.parallel.DistributedDataParallel(
                model.cuda(self.rank),
                device_ids=[self.rank],
            )
            net_params, _ = net._build_params_for_reducer()
            if self.rank == 0:
                print(type(net_params[0][0]))

            net_params[0].extend(
                [
                    torch.nn.Parameter(torch.ones(1)),
                    torch.nn.Parameter(torch.ones(1)),
                ]
            )

            with self.assertRaisesRegex(ValueError, "Expected param to name mapping"):
                net._build_param_to_name_mapping(net_params)

            net_params[0] = net_params[0][:-3]
            with self.assertRaisesRegex(ValueError, "Param with name"):
                net._build_param_to_name_mapping(net_params)

            net_params[0].extend(
                [
                    torch.nn.Parameter(torch.ones(1)),
                    torch.nn.Parameter(torch.ones(1)),
                ]
            )

        @sandcastle_skip_if(
            BACKEND != "nccl" and BACKEND != "gloo",
            "Only Nccl & Gloo backend support DistributedDataParallel",
        )
        @skip_if_lt_x_gpu(2)
        def test_ddp_build_param_to_name_mapping_requires_grad(self):
            class Net(nn.Module):
                def __init__(self):
                    super().__init__()
                    self.lin = nn.Linear(10, 10)
                    # Is not tracked by DDP and should not show up in param to
                    # name mapping.
                    self.lin.bias.requires_grad_(False)

                def forward(self, x):
                    return self.lin(x)

            model = Net()
            net = torch.nn.parallel.DistributedDataParallel(
                model.cuda(self.rank), device_ids=[self.rank]
            )
            expected_mapping = {
                0: "lin.weight",
            }
            net_params, _ = net._build_params_for_reducer()
            param_to_name_mapping = net._build_param_to_name_mapping(net_params)
            self.assertEqual(param_to_name_mapping, expected_mapping)

        def _test_ddp_multiple_nested_unused_params_error(self, ignore_sparse):
            debug_mode_off = dist._get_debug_mode() == dist._DistributedDebugLevel.OFF

            class SubModule(nn.Module):
                def __init__(self):
                    super().__init__()
                    self.embedding_net = EmbeddingNet(0)
                    self.lin = TwoLinLayerNet()
                    self.bn = BatchNormNet()
                    self.lin_layer = nn.Linear(4, 10, bias=False)

                def forward(self, x):
                    x = self.bn(x)
                    x = self.lin_layer(x)
                    x = self.lin.a(x)  # self.lin.b param unused
                    # EmbeddingNet entirely unused: self.embedding_net.embedding and
                    # self.embedding_net.lin unused.
                    return x

            class MyModel(nn.Module):
                def __init__(self):
                    super().__init__()
                    self.sub_module = SubModule()

                def forward(self, x):
                    return self.sub_module(x)

            model = MyModel()
            sparse_embedding_fqns = []
            if ignore_sparse:
                for module_name, module in model.named_modules():
                    if module == model.sub_module.embedding_net.embedding:
                        for parameter_name, param in module.named_parameters(
                            recurse=False
                        ):
                            fqn = f"{module_name}.{parameter_name}"
                            sparse_embedding_fqns.append(fqn)

                torch.nn.parallel.DistributedDataParallel._set_params_and_buffers_to_ignore_for_model(
                    model, sparse_embedding_fqns
                )
                unused_modules = [
                    model.sub_module.embedding_net.lin,
                    model.sub_module.lin.b,
                ]
            else:
                unused_modules = list(model.sub_module.embedding_net.modules()) + [
                    model.sub_module.lin.b,
                ]

            expected_unused_param_fqns = []
            used_param_fqns = []  # Validate that these don't mistakenly show up.
            fqn_to_param_index = {}
            index = 0
            for module_name, module in model.named_modules():
                for parameter_name, param in module.named_parameters(recurse=False):
                    fqn = f"{module_name}.{parameter_name}"
                    fqn_to_param_index[fqn] = index
                    if fqn not in sparse_embedding_fqns:
                        index += 1
                    if module in unused_modules:
                        expected_unused_param_fqns.append(fqn)
                    else:
                        if (
                            not ignore_sparse
                            or module != model.sub_module.embedding_net.embedding
                        ):
                            used_param_fqns.append(fqn)

            net = torch.nn.parallel.DistributedDataParallel(
                model.cuda(self.rank),
                device_ids=[self.rank],
            )
            batch, dim = 10, 2
            inp = torch.ones(batch, dim)
            for i in range(2):
                if i == 0:
                    out = net(inp)
                    loss = out.sum()
                    loss.backward()
                else:
                    try:
                        out = net(inp)
                        loss = out.sum()
                        loss.backward()
                    except RuntimeError as e:
                        e = str(e)

                        unused_param_substr = e[e.find("did not receive grad") :]
                        # Validate that each unused param fully qualified name
                        # shows up in error logs. We do this instead of
                        # constructing a joined string since order of parameters
                        # can be different in Reducer. In addition, validate
                        # param indices show up as well.
                        for unused_param_fqn in expected_unused_param_fqns:
                            self.assertTrue(
                                unused_param_fqn in unused_param_substr
                                or debug_mode_off
                            )
                            self.assertTrue(
                                str(fqn_to_param_index[unused_param_fqn])
                                in unused_param_substr,
                                f"Did not find index {fqn_to_param_index[unused_param_fqn]} for {unused_param_fqn}",
                            )

                        # Validate that used param fqns don't show up in error
                        # logs.
                        for used_param_fqn in used_param_fqns:
                            self.assertFalse(used_param_fqn in unused_param_substr)
                        # Validate that ignored param fqns don't show up as unused
                        # (since DDP does not track them)
                        for sparse_param_fqn in sparse_embedding_fqns:
                            self.assertFalse(sparse_param_fqn in unused_param_substr)
                    else:
                        self.assertTrue(False, "Expected error was not raised!")

        @with_dist_debug_levels(levels=["OFF", "INFO", "DETAIL"])
        @require_backend({"gloo", "nccl"})
        @require_backends_available({"gloo", "nccl"})
        @skip_if_lt_x_gpu(2)
        def test_ddp_multiple_nested_unused_params_error(self):
            self._test_ddp_multiple_nested_unused_params_error(ignore_sparse=False)

        @with_dist_debug_levels(levels=["OFF", "INFO", "DETAIL"])
        @require_backend({"gloo", "nccl"})
        @require_backends_available({"gloo", "nccl"})
        @skip_if_lt_x_gpu(2)
        def test_ddp_multiple_nested_unused_params_err_ignore_params(self):
            # Tests unused parameter reporting when DDP is configured to ignore
            # certain parameters.
            self._test_ddp_multiple_nested_unused_params_error(ignore_sparse=True)

        @sandcastle_skip_if(
            BACKEND != "nccl" and BACKEND != "gloo",
            "Only Nccl & Gloo backend support DistributedDataParallel",
        )
        @skip_if_lt_x_gpu(2)
        def test_ddp_inference(self):
            # tests that DDP module can be run on a single node with no_grad
            # or eval setting and there is no hang.
            rank = self.rank
            torch.cuda.set_device(rank)
            model = Net().cuda()
            local_model = copy.deepcopy(model)
            model = torch.nn.parallel.DistributedDataParallel(
                model,
                device_ids=[rank],
            )
            syncbn_model = nn.SyncBatchNorm(
                2, momentum=0.99, track_running_stats=False
            ).cuda()
            local_syncbn_model = copy.deepcopy(syncbn_model)
            syncbn_model = torch.nn.parallel.DistributedDataParallel(
                syncbn_model, device_ids=[rank]
            )
            inp = torch.randn(10, 2, device=rank)
            inp_syncbn = torch.randn(10, 2, 4, 4, device=rank)
            tests = [
                (model, local_model, inp),
                (syncbn_model, local_syncbn_model, inp_syncbn),
            ]
            for test in tests:
                test_model, test_local_model, test_inp = test
                if self.rank == 0:
                    test_model.eval()
                    test_local_model.eval()
                    for _ in range(6):
                        self.assertEqual(
                            test_model(test_inp), test_local_model(test_inp)
                        )

            # Barrier since only rank 0 runs inference. Test should be
            # much faster than 30s, but this is to avoid flakiness.
            self._barrier(timeout=30)

        @sandcastle_skip_if(
            BACKEND != "nccl" and BACKEND != "gloo",
            "Only Nccl & Gloo backend support DistributedDataParallel",
        )
        @skip_if_lt_x_gpu(2)
        def test_ddp_sync_bn_training_vs_eval(self):
            rank = self.rank
            torch.cuda.set_device(rank)
            # Need to set track_running_stats=False, when track_running_stats=True,
            # bn_training is False and sync could not occur in eval model.
            model = nn.SyncBatchNorm(2, momentum=0.99, track_running_stats=False).cuda(
                rank
            )
            model = torch.nn.parallel.DistributedDataParallel(model, device_ids=[rank])
            # Test sync occurs in training mode.
            with torch.autograd.profiler.profile() as prof:
                for i in range(6):
                    inp = torch.randn(10, 2, 4, 4).cuda(rank)
                    out = model(inp)
                    loss = out.sum()
                    loss.backward()

            # SyncBN allgathers stats across all ranks, so verify call to
            # all_gather in profiler.
            if BACKEND == "nccl":
                all_gather_calls = get_profiling_event("_all_gather_base", prof)
            else:
                all_gather_calls = get_profiling_event("all_gather", prof)
            self.assertNotEqual([], all_gather_calls)

            # Only do inference on one rank. If SyncBN did collective stats sync,
            # this would hang/error.
            model_inference = model.module
            if self.rank == 0:
                model_inference.eval()
                with torch.autograd.profiler.profile() as prof:
                    for i in range(6):
                        inp = torch.randn(10, 2, 4, 4).cuda(rank)
                        out = model_inference(inp)
                        loss = out.sum()
                        loss.backward()

                # Ensure sync does not occur in eval() mode.
                if BACKEND == "nccl":
                    all_gather_calls = get_profiling_event("_all_gather_base", prof)
                else:
                    all_gather_calls = get_profiling_event("all_gather", prof)
                self.assertEqual([], all_gather_calls)

        @skip_if_lt_x_gpu(2)
        @sandcastle_skip_if(
            BACKEND != "nccl" and BACKEND != "gloo",
            "Only Nccl & Gloo backend support DistributedDataParallel",
        )
        def test_ddp_python_error_logged(self):
            # Most python exceptions in DDP are raised during init before
            # reducer is constructed, so we don't have a logger in those cases.
            # However, the below is one example where a python error is thrown
            # after reducer is constructed.
            model = TwoLinLayerNet().cuda(self.rank)
            model = torch.nn.parallel.DistributedDataParallel(
                model,
                device_ids=[self.rank],
            )
            expected_err = "must be callable"
            with self.assertRaisesRegex(TypeError, expected_err):
                model.register_comm_hook({}, {})

            verify_ddp_error_logged(model, expected_err)

        @skip_if_lt_x_gpu(2)
        @sandcastle_skip_if(
            BACKEND != "nccl" and BACKEND != "gloo",
            "Only Nccl & Gloo backend support DistributedDataParallel",
        )
        def test_ddp_static_graph_nested_types(self):
            # Tests for static graph training when outputs are not just tensors
            # but can be (nested) tuple, list, dict, etc.
            rank = self.rank
            torch.cuda.set_device(rank)

            class NestedOutputModule(torch.nn.Module):
                def __init__(self):
                    super().__init__()
                    self.lin = nn.Linear(100, 1, bias=False)

                def forward(self, inp, output_type):
                    if output_type == "tuple":
                        return (
                            self.lin(inp),
                            (
                                self.lin(inp),
                                self.lin(inp),
                            ),
                        )
                    elif output_type == "list":
                        return [
                            self.lin(inp),
                            [
                                self.lin(inp),
                                self.lin(inp),
                            ],
                        ]
                    elif output_type == "dict":
                        return {
                            "a": self.lin(inp),
                            "b": {
                                "c": self.lin(inp),
                            },
                        }

            def get_loss(model_output):
                loss = 0.0
                if isinstance(model_output, torch.Tensor):
                    return model_output.sum()
                elif isinstance(model_output, dict):
                    for value in model_output.values():
                        loss += get_loss(value)
                elif isinstance(model_output, tuple) or isinstance(model_output, list):
                    for x in model_output:
                        loss += get_loss(x)
                else:
                    raise ValueError(f"Unknown model output type {type(model_output)}")
                return loss

            model = NestedOutputModule().cuda(rank)
            model_static_graph = copy.deepcopy(model)
            model = torch.nn.parallel.DistributedDataParallel(
                model,
                device_ids=[rank],
            )
            model_static_graph = torch.nn.parallel.DistributedDataParallel(
                model,
                device_ids=[rank],
            )
            model_static_graph._set_static_graph()
            inp = torch.randn(10, 100)
            type_mapping = {
                "list": list,
                "tuple": tuple,
                "dict": dict,
            }
            for output_type in type_mapping.keys():
                for i in range(6):
                    out = model(inp, output_type=output_type)
                    loss = get_loss(out)
                    loss.backward()
                    self._model_step(model)
                    out_static = model_static_graph(inp, output_type=output_type)
                    self.assertTrue(isinstance(out_static, type_mapping[output_type]))
                    loss_static = get_loss(out_static)
                    loss_static.backward()
                    self._model_step(model_static_graph)
                    for (p, p_static) in zip(
                        model.parameters(), model_static_graph.parameters()
                    ):
                        self.assertEqual(p, p_static)

        @skip_if_lt_x_gpu(2)
        @sandcastle_skip_if(
            BACKEND != "nccl" and BACKEND != "gloo",
            "Only Nccl & Gloo backend support DistributedDataParallel",
        )
        def test_detect_ddp_is_actually_static(self):
            class ToyModel(nn.Module):
                def __init__(self):
                    super(ToyModel, self).__init__()
                    self.net1 = nn.Linear(10, 10, bias=False)
                    self.net2 = nn.Linear(10, 10)

                def forward(self, x, find_unused, dynamic):
                    if find_unused:
                        if dynamic:
                            return self.net2(self.net1(x))
                        else:
                            return self.net2(x)
                    else:
                        return self.net2(self.net1(x))

            # Set of unused parameters don't change across iterations
            torch.cuda.set_device(self.rank)
            model = ToyModel().cuda()
            for find_unused in [True, False]:
                ddp = torch.nn.parallel.DistributedDataParallel(
                    model,
                    device_ids=[self.rank],
                    find_unused_parameters=find_unused,
                )
<<<<<<< HEAD
                inp = torch.randn(1, 10, device='cuda')
=======
                inp = torch.randn(1, 10, device="cuda")
>>>>>>> 773a8eed
                for _ in range(6):
                    out = ddp(inp, find_unused=find_unused, dynamic=False)
                    loss = out.sum()
                    loss.backward()
                    self.assertTrue(ddp.reducer._ddp_graph_static())

            # Set of unused parameters dynamically change
            ddp = torch.nn.parallel.DistributedDataParallel(
                model,
                device_ids=[self.rank],
                find_unused_parameters=True,
            )
<<<<<<< HEAD
            inp = torch.randn(1, 10, device='cuda')
=======
            inp = torch.randn(1, 10, device="cuda")
>>>>>>> 773a8eed
            for i in range(6):
                out = ddp(inp, find_unused=True, dynamic=i % 2 == 0)
                loss = out.sum()
                loss.backward()
            self.assertFalse(ddp.reducer._ddp_graph_static())

<<<<<<< HEAD
        @skip_if_lt_x_gpu(2)
        @unittest.skipIf(
            BACKEND != "nccl" and BACKEND != "gloo",
            "Only Nccl & Gloo backend support DistributedDataParallel",
        )
        def test_ddp_new_tensor_in_fwd(self):
=======
        def _test_ddp_new_tensor_in_fwd(self, static_graph):
>>>>>>> 773a8eed
            # Test from https://github.com/pytorch/pytorch/issues/60733
            class MyModel(nn.Module):
                def __init__(self):
                    super().__init__()
                    self.fc1 = nn.Linear(10, 10, bias=False)
                    self.fc2 = nn.Linear(10, 10, bias=False)

                def __init_opt(self):
                    param = next(self.parameters())
                    opt = torch.randn(1, 10, device=param.device)
                    return opt

                def forward(self, x, opt_1, opt_2, opt_nested):
                    x = F.relu(self.fc1(x))
                    x = self.fc2(x)
                    if opt_1 is None:
                        opt_1 = self.__init_opt()
                    if opt_2 is None:
                        opt_2 = self.__init_opt()
                    if opt_nested is None or not torch.is_tensor(opt_nested):
                        opt_nested = self.__init_opt()
                    # Test multiple tensors as well as newly created tensors
                    # within a struct.
                    return x, opt_1, opt_2, {"tensor": opt_nested}

            model = MyModel().to(self.rank)
            for find_unused in [True, False]:
                ddp = DistributedDataParallel(
                    model,
                    device_ids=[self.rank],
                    output_device=self.rank,
                    broadcast_buffers=False,
                    find_unused_parameters=find_unused,
                )

                if static_graph:
                    ddp._set_static_graph()

                opt = [None for _ in range(3)]
                for i in range(2):
                    ddp.zero_grad()
                    x = torch.randn(1, 10, device=self.rank)
                    out, opt[0], opt[1], opt[2] = ddp(
                        x, opt_1=opt[0], opt_2=opt[1], opt_nested=opt[2]
                    )
                    for i in range(len(opt)):
                        if torch.is_tensor(opt[i]):
                            self.assertEqual(opt[i].grad_fn, None)
                        else:
                            self.assertEqual(opt[i]["tensor"].grad_fn, None)
                    out.mean().backward()

        @skip_if_lt_x_gpu(2)
        @sandcastle_skip_if(
            BACKEND != "nccl" and BACKEND != "gloo",
            "Only Nccl & Gloo backend support DistributedDataParallel",
        )
        def test_ddp_get_bucket_sizes(self):
            torch.cuda.set_device(self.rank)
            default_bucket_cap_mb = 25 * (1024 ** 2)
            first_bucket_bytes_mb = dist._DEFAULT_FIRST_BUCKET_BYTES

            class MyModel(nn.Module):
                def __init__(self):
                    super().__init__()
                    self.model = nn.Sequential(
                        nn.Linear(2, 4000, bias=False),
                        *[nn.Linear(4000, 4000, bias=False) for _ in range(10)]
                    )

                def forward(self, x):
                    return self.model(x)

            ddp = torch.nn.parallel.DistributedDataParallel(
                MyModel().cuda(),
                device_ids=[self.rank]
            )
            inp = torch.randn(10, 2)
            for i in range(6):
                out = ddp(inp).sum()
                out.backward()
                logging_data = ddp._get_ddp_logging_data()
                if i < 2:
                    bucket_size_limits = [
                        int(b) for b in logging_data["initial_bucket_size_limits"].split(", ")
                    ]
                    # first_bucket_bytes is actually the last because we reverse
                    # parameter bucket order.
                    self.assertEqual(bucket_size_limits[-1], first_bucket_bytes_mb)
                    for j, bucket_size in enumerate(bucket_size_limits):
                        if j != len(bucket_size_limits) - 1:
                            self.assertEqual(bucket_size, default_bucket_cap_mb)
                else:
                    bucket_size_limits = [
                        int(b) for b in logging_data["rebuilt_bucket_size_limits"].split(", ")
                    ]
                    # TODO: rebuild buckets places first bucket at beginning, but
                    # might be better to move it to end.
                    self.assertEqual(
                        bucket_size_limits[0], first_bucket_bytes_mb
                    )
                    for j, bucket_size in enumerate(bucket_size_limits):
                        if j != 0:
                            self.assertEqual(bucket_size, default_bucket_cap_mb)

        @skip_if_lt_x_gpu(2)
        @sandcastle_skip_if(
            BACKEND != "nccl" and BACKEND != "gloo",
            "Only Nccl & Gloo backend support DistributedDataParallel",
        )
        def test_ddp_new_tensor_in_fwd(self):
            return self._test_ddp_new_tensor_in_fwd(static_graph=False)

        @skip_if_lt_x_gpu(2)
        @sandcastle_skip_if(
            BACKEND != "nccl" and BACKEND != "gloo",
            "Only Nccl & Gloo backend support DistributedDataParallel",
        )
        def test_ddp_new_tensor_in_fwd_static_graph(self):
            return self._test_ddp_new_tensor_in_fwd(static_graph=True)<|MERGE_RESOLUTION|>--- conflicted
+++ resolved
@@ -7543,11 +7543,7 @@
                     device_ids=[self.rank],
                     find_unused_parameters=find_unused,
                 )
-<<<<<<< HEAD
-                inp = torch.randn(1, 10, device='cuda')
-=======
                 inp = torch.randn(1, 10, device="cuda")
->>>>>>> 773a8eed
                 for _ in range(6):
                     out = ddp(inp, find_unused=find_unused, dynamic=False)
                     loss = out.sum()
@@ -7560,27 +7556,14 @@
                 device_ids=[self.rank],
                 find_unused_parameters=True,
             )
-<<<<<<< HEAD
-            inp = torch.randn(1, 10, device='cuda')
-=======
             inp = torch.randn(1, 10, device="cuda")
->>>>>>> 773a8eed
             for i in range(6):
                 out = ddp(inp, find_unused=True, dynamic=i % 2 == 0)
                 loss = out.sum()
                 loss.backward()
             self.assertFalse(ddp.reducer._ddp_graph_static())
 
-<<<<<<< HEAD
-        @skip_if_lt_x_gpu(2)
-        @unittest.skipIf(
-            BACKEND != "nccl" and BACKEND != "gloo",
-            "Only Nccl & Gloo backend support DistributedDataParallel",
-        )
-        def test_ddp_new_tensor_in_fwd(self):
-=======
         def _test_ddp_new_tensor_in_fwd(self, static_graph):
->>>>>>> 773a8eed
             # Test from https://github.com/pytorch/pytorch/issues/60733
             class MyModel(nn.Module):
                 def __init__(self):
