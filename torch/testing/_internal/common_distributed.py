from contextlib import contextmanager
from datetime import timedelta
from enum import Enum
import faulthandler
from multiprocessing import Manager
from io import StringIO
import os
import sys
import tempfile
import threading
import time
import unittest
import logging
import traceback
import types

from typing import NamedTuple, Optional, Union
from functools import wraps

import torch
import torch.distributed as c10d
import torch.cuda.nccl

from functools import partial, reduce
from torch.testing._internal.common_utils import TestCase, TEST_WITH_ROCM, FILE_SCHEMA, find_free_port, retry_on_connect_failures

logger = logging.getLogger(__name__)


class TestSkip(NamedTuple):
    exit_code: int
    message: str


TEST_SKIPS = {
    "backend_unavailable": TestSkip(72, "Skipped because distributed backend is not available."),
    "small_worldsize": TestSkip(73, "Skipped due to small world size."),
    "no_cuda": TestSkip(74, "CUDA is not available."),
    "multi-gpu": TestSkip(75, "Need at least 2 CUDA devices"),
    "nccl": TestSkip(76, "c10d not compiled with NCCL support"),
    "skipIfRocm": TestSkip(78, "Test skipped for ROCm"),
    "no_peer_access": TestSkip(79, "Test skipped because no GPU peer access"),
}


def skip_if_no_gpu(func):
    """ Nccl multigpu tests require at least 2 GPUS. Skip if this is not met"""
    @wraps(func)
    def wrapper(*args, **kwargs):
        if not torch.cuda.is_available():
            sys.exit(TEST_SKIPS["no_cuda"].exit_code)
        if torch.cuda.device_count() < int(os.environ["WORLD_SIZE"]):
            message = "Need at least {} CUDA devices".format(os.environ["WORLD_SIZE"])
            TEST_SKIPS["multi-gpu"] = TestSkip(75, message)
            sys.exit(TEST_SKIPS["multi-gpu"].exit_code)

        return func(*args, **kwargs)

    return wrapper


def skip_if_small_worldsize(func):
    @wraps(func)
    def wrapper(*args, **kwargs):
        if (os.environ["BACKEND"] != "mpi") and int(os.environ["WORLD_SIZE"]) <= 2:
            sys.exit(TEST_SKIPS["small_worldsize"].exit_code)

        return func(*args, **kwargs)

    return wrapper


def require_n_gpus_for_nccl_backend(n, backend):
<<<<<<< HEAD
=======
    def decorator(func):
        @wraps(func)
        def wrapper(*args, **kwargs):
            if backend == "nccl" and torch.cuda.device_count() < n:
                message = "Need at least {} CUDA devices".format(n)
                TEST_SKIPS["multi-gpu"] = TestSkip(75, message)
                sys.exit(TEST_SKIPS['multi-gpu'].exit_code)
            else:
                return func(*args, **kwargs)
        return wrapper

    return decorator


def skip_if_lt_x_gpu(x):
>>>>>>> 8be5b1ca
    def decorator(func):
        @wraps(func)
        def wrapper(*args, **kwargs):
            if torch.cuda.is_available() and torch.cuda.device_count() >= x:
                return func(*args, **kwargs)
            message = "Need at least {} CUDA devices".format(x)
            TEST_SKIPS["multi-gpu"] = TestSkip(75, message)
            sys.exit(TEST_SKIPS['multi-gpu'].exit_code)
        return wrapper

    return decorator


<<<<<<< HEAD
def skip_if_lt_x_gpu(x):
=======
# This decorator helps avoiding initializing cuda while testing other backends
def nccl_skip_if_lt_x_gpu(backend, x):
>>>>>>> 8be5b1ca
    def decorator(func):
        @wraps(func)
        def wrapper(*args, **kwargs):
            if backend != "nccl":
                return func(*args, **kwargs)
            if torch.cuda.is_available() and torch.cuda.device_count() >= x:
                return func(*args, **kwargs)
            message = "Need at least {} CUDA devices".format(x)
            TEST_SKIPS["multi-gpu"] = TestSkip(75, message)
            sys.exit(TEST_SKIPS['multi-gpu'].exit_code)
        return wrapper

    return decorator


def with_nccl_blocking_wait(func):
    """
    Convenience decorator to set/unset NCCL_BLOCKING_WAIT flag. Note that use of
    this decorator will override the setting of NCCL_ASYNC_ERROR_HANDLING for
    the particular test. After the test, both NCCL_BLOCKING_WAIT and
    NCCL_ASYNC_ERROR_HANDLING will be restored to their original values.
    """
    @wraps(func)
    def wrapper(*args, **kwargs):
        # Save and unset NCCL_ASYNC_ERROR_HANDLING
        try:
            cached_nccl_async_error_handling: Union[str, None] = os.environ[
                "NCCL_ASYNC_ERROR_HANDLING"
            ]
            del os.environ["NCCL_ASYNC_ERROR_HANDLING"]
        except KeyError:
            # NCCL_ASYNC_ERROR_HANDLING was unset
            cached_nccl_async_error_handling = None

        # Save val of NCCL_BLOCKING_WAIT and set it.
        try:
            cached_nccl_blocking_wait: Union[str, None] = os.environ[
                "NCCL_BLOCKING_WAIT"
            ]
        except KeyError:
            cached_nccl_blocking_wait = None
        finally:
            os.environ["NCCL_BLOCKING_WAIT"] = "1"

        try:
            ret = func(*args, **kwargs)
            return ret
        finally:
            # restore old values.
            if cached_nccl_async_error_handling is not None:
                os.environ[
                    "NCCL_ASYNC_ERROR_HANDLING"
                ] = cached_nccl_async_error_handling

            if cached_nccl_blocking_wait is not None:
                os.environ["NCCL_BLOCKING_WAIT"] = cached_nccl_blocking_wait

    return wrapper


def with_dist_debug_levels(levels):
    """
    Runs a test for each distributed debug level specified in levels.
    """
    def decorator(func):
        @wraps(func)
        def wrapper(*args, **kwargs):
            old_level = os.environ.get("TORCH_DISTRIBUTED_DEBUG", None)
            for level in levels:
                os.environ["TORCH_DISTRIBUTED_DEBUG"] = level
                ret = func(*args, **kwargs)
                if old_level is not None:
                    os.environ["TORCH_DISTRIBUTED_DEBUG"] = old_level
            # Only returns test return for last test, but since these are
            # unittests the return value is not really used and earlier tests
            # would've raised had they failed.
            return ret

        return wrapper

    return decorator


def requires_gloo():
    return unittest.skipUnless(
        c10d.is_gloo_available(),
        "c10d was not compiled with the Gloo backend",
    )


def requires_nccl_version(version, msg):
    if not c10d.is_nccl_available():
        return unittest.skip(
            "c10d was not compiled with the NCCL backend",
        )
    else:
        return unittest.skipIf(
            torch.cuda.nccl.version() < version,
            "Requires NCCL version greater than or equal to: {}, found: {}, reason: {}".format(
                version,
                torch.cuda.nccl.version(), msg),
        )


def requires_nccl():
    return unittest.skipUnless(
        c10d.is_nccl_available(),
        "c10d was not compiled with the NCCL backend",
    )


def requires_mpi():
    return unittest.skipUnless(
        c10d.is_mpi_available(),
        "c10d was not compiled with the MPI backend",
    )


def skip_if_rocm_single_process(func):
    """Skips a test for ROCm in a single process environment"""
    func.skip_if_rocm = True

    @wraps(func)
    def wrapper(*args, **kwargs):
        if not TEST_WITH_ROCM:
            return func(*args, **kwargs)
        raise unittest.SkipTest("Test skipped for ROCm")

    return wrapper


def skip_if_rocm(func):
    """Skips a test for ROCm"""
    func.skip_if_rocm = True

    @wraps(func)
    def wrapper(*args, **kwargs):
        if not TEST_WITH_ROCM:
            return func(*args, **kwargs)
        sys.exit(TEST_SKIPS['skipIfRocm'].exit_code)

    return wrapper


def skip_if_win32():
    return unittest.skipIf(
        sys.platform == 'win32',
        "This unit test case is not supportted on Windows platform",
    )


@retry_on_connect_failures
def create_tcp_store(addr="localhost", world_size=1, is_master=True, timeout=timedelta(minutes=5),
                     wait_for_workers=True, jit_class=False):
    """
    Creates a TCP store. Retries if the chosen port is already in use.
    """
    port = find_free_port()
    if jit_class:
        timeout_millisecond = int(timeout / timedelta(milliseconds=1))
        return torch.classes.dist_c10d.TCPStore(addr, port, world_size, is_master, timeout_millisecond)
    else:
        return c10d.TCPStore(addr, port, world_size, is_master, wait_for_workers=wait_for_workers)


TIMEOUT_DEFAULT = 100
TIMEOUT_OVERRIDE = {"test_ddp_uneven_inputs": 400}


def create_device(interface=None):
    if sys.platform == 'win32' or interface is None:
        return c10d.ProcessGroupGloo.create_device(hostname="127.0.0.1")
    else:
        return c10d.ProcessGroupGloo.create_device(interface=interface)


def get_timeout(test_id) -> int:
    return TIMEOUT_OVERRIDE.get(test_id.split('.')[-1], TIMEOUT_DEFAULT)


@contextmanager
def captured_output():
    new_out, new_err = StringIO(), StringIO()
    old_out, old_err = sys.stdout, sys.stderr
    try:
        sys.stdout, sys.stderr = new_out, new_err
        yield sys.stdout, sys.stderr
    finally:
        sys.stdout, sys.stderr = old_out, old_err


def simple_sparse_reduce_tests(rank: int, world_size: int, num_inputs: int = 1):
    """
    Generate a number of basic test cases for sparse reduction.
    These cover tensors with a varying number of sparse dimensions and a varying
    number of dense dimensions. The only reduction operation we support is sum.
    """
    def generate(rank: int, world_size: int, sparse_dims: int = 1, dense_dims: int = 0):
        # First sparse dimension is [0..rank].
        # Subsequent dimensions are always 0, so we know there is
        # a non-empty intersection between any two sparse tensors.
        indices = torch.reshape(torch.arange(rank + 1), (1, rank + 1))
        shape = [world_size] + [2 for _ in range(dense_dims)]
        for _ in range(sparse_dims - 1):
            indices = torch.cat((indices, torch.zeros(1, rank + 1)))
            shape.append(world_size)
        values = torch.ones([rank + 1] + [2 for _ in range(dense_dims)])
        return torch.sparse_coo_tensor(indices, values, shape)

    def compute_sum(fn, world_size: int):
        return reduce(lambda a, b: a + b, [fn(rank, world_size) for rank in range(world_size)])

    return [
        (
            [
                fn(num_inputs * rank + i, num_inputs * world_size)
                for i in range(num_inputs)
            ],
            [
                compute_sum(fn, num_inputs * world_size)
                for i in range(num_inputs)
            ],
        )
        for fn in [
            partial(generate, sparse_dims=1),
            partial(generate, sparse_dims=2),
            partial(generate, sparse_dims=3),
            partial(generate, dense_dims=1),
            partial(generate, dense_dims=2),
            partial(generate, dense_dims=3),
        ]
    ]

tmp_dir: Optional[tempfile.TemporaryDirectory] = None

def initialize_temp_directories(init_method: Optional[str] = None) -> None:
    global tmp_dir
    tmp_dir = tempfile.TemporaryDirectory()
    os.environ["TEMP_DIR"] = tmp_dir.name
    os.mkdir(os.path.join(tmp_dir.name, "barrier"))
    os.mkdir(os.path.join(tmp_dir.name, "test_dir"))
    init_dir_path = os.path.join(tmp_dir.name, "init_dir")
    os.mkdir(init_dir_path)
    # Set init method if specified.
    if init_method is not None:
        os.environ["INIT_METHOD"] = init_method
    else:
        os.environ["INIT_METHOD"] = FILE_SCHEMA + os.path.join(
            init_dir_path, "shared_init_file"
        )

def cleanup_temp_dir() -> None:
    if tmp_dir is not None:
        tmp_dir.cleanup()

# [How does MultiProcessTestCase work?]
# Each MultiProcessTestCase instance uses 1 + `world_size()` processes, by
# default `world_size()` returns 4. Let's take `test_rpc_spawn.py` as an
# example which inherits from this class. Its `Setup()` methods calls into
# `MultiProcessTestCase._spawn_processes()` which spawns `world_size()`
# subprocesses. During the spawn, the main process passes the test name to
# subprocesses, and the name is acquired from self.id(). The subprocesses
# then use the provided test function name to retrieve the function attribute
# from the test instance and run it. The main process simply waits for all
# subprocesses to join.


class MultiProcessTestCase(TestCase):
    MAIN_PROCESS_RANK = -1
    # This exit code is used to indicate that the test code had an error and
    # exited abnormally. There are certain tests that might use sys.exit() to
    # simulate failures and in those cases, we can't have an exit code of 0,
    # but we still want to ensure we didn't run into any other errors.
    TEST_ERROR_EXIT_CODE = 10

    # do not early terminate for distributed tests.
    def _should_stop_test_suite(self) -> bool:
        return False

    @property
    def world_size(self) -> int:
        return 4

    def join_or_run(self, fn):
        @wraps(fn)
        def wrapper(self):
            if self.rank == self.MAIN_PROCESS_RANK:
                self._join_processes(fn)
            else:
                fn()
        return types.MethodType(wrapper, self)

    # The main process spawns N subprocesses that run the test.
    # Constructor patches current instance test method to
    # assume the role of the main process and join its subprocesses,
    # or run the underlying test function.
    def __init__(self, method_name: str = 'runTest') -> None:
        super().__init__(method_name)
        fn = getattr(self, method_name)
        setattr(self, method_name, self.join_or_run(fn))

    def setUp(self) -> None:
        super().setUp()
        self.skip_return_code_checks = []  # type: ignore[var-annotated]
        self.processes = []  # type: ignore[var-annotated]
        self.rank = self.MAIN_PROCESS_RANK
        self.file_name = tempfile.NamedTemporaryFile(delete=False).name
        global TEST_SKIPS
        self.old_test_skips = TEST_SKIPS.copy()
        # pid to pipe consisting of error message from process.
        self.pid_to_pipe = {}  # type: ignore[var-annotated]

    def tearDown(self) -> None:
        super().tearDown()
        for p in self.processes:
            p.terminate()
        # Each Process instance holds a few open file descriptors. The unittest
        # runner creates a new TestCase instance for each test method and keeps
        # it alive until the end of the entire suite. We must thus reset the
        # processes to prevent an effective file descriptor leak.
        self.processes = []

    def _current_test_name(self) -> str:
        # self.id() == e.g. '__main__.TestDistributed.TestAdditive.test_get_rank'
        return self.id().split(".")[-1]

    def _start_processes(self, proc) -> None:
        test_skips_manager = Manager()
        test_skips = test_skips_manager.dict()
        global TEST_SKIPS
        test_skips.update(TEST_SKIPS)
        TEST_SKIPS = test_skips

        self.processes = []
        for rank in range(int(self.world_size)):
            parent_conn, child_conn = torch.multiprocessing.Pipe()
            process = proc(
                target=self.__class__._run,
                name='process ' + str(rank),
                args=(rank, self._current_test_name(), self.file_name, child_conn))
            process.start()
            logger.info(f'Started process {rank} with pid {process.pid}')
            self.pid_to_pipe[process.pid] = parent_conn
            self.processes.append(process)

    def _fork_processes(self) -> None:
        proc = torch.multiprocessing.get_context("fork").Process
        self._start_processes(proc)

    def _spawn_processes(self) -> None:
        proc = torch.multiprocessing.get_context("spawn").Process
        self._start_processes(proc)

    class Event(Enum):
        GET_TRACEBACK = 1

    @staticmethod
    def _event_listener(pipe, rank: int):
        logger.info(f'Starting event listener thread for {rank}')
        while True:
            if pipe.poll(None):

                if pipe.closed:
                    logger.info(f'Pipe closed for process {rank}, stopping event listener thread')
                    return

                event = pipe.recv()
                logger.info(f'Received event {event} on process {rank}')

                if event == MultiProcessTestCase.Event.GET_TRACEBACK:
                    # Return traceback to the parent process.
                    with tempfile.NamedTemporaryFile(mode='r+') as tmp_file:
                        faulthandler.dump_traceback(tmp_file)
                        # Flush buffers and seek to read from the beginning
                        tmp_file.flush()
                        tmp_file.seek(0)
                        pipe.send(tmp_file.read())

                        logger.info(f'Process {rank} sent traceback')

    @classmethod
    def _run(cls, rank: int, test_name: str, file_name: str, pipe) -> None:
        self = cls(test_name)

        # Start event listener thread.
        threading.Thread(
            target=MultiProcessTestCase._event_listener,
            args=(pipe, rank),
            daemon=True).start()

        self.rank = rank
        self.file_name = file_name
        self.run_test(test_name, pipe)
        # exit to avoid run teardown() for fork processes
        sys.exit(0)

    def run_test(self, test_name: str, pipe) -> None:
        if sys.platform != 'win32' and sys.platform != 'darwin':
            # Register signal handler to dump stack traces on FATALs.
            # Windows and MacOS do not support the signal handlers.
<<<<<<< HEAD
            import caffe2.python._import_c_extension as C
            C.set_print_stack_traces_on_fatal_signal(True)  # type: ignore[attr-defined]
=======
            torch._C._set_print_stack_traces_on_fatal_signal(True)  # type: ignore[attr-defined]
>>>>>>> 8be5b1ca

        # self.id() == e.g. '__main__.TestDistributed.test_get_rank'
        # We're retrieving a corresponding test and executing it.
        try:
            getattr(self, test_name)()
            # Close pipe after done with test.
            pipe.close()
        except Exception as e:
            logger.error(
                f'Caught exception: \n{traceback.format_exc()} exiting '
                'process with exit code: {MultiProcessTestCase.TEST_ERROR_EXIT_CODE}')
            # Send error to parent process.
            pipe.send(traceback.format_exc())
            pipe.close()
            sys.exit(MultiProcessTestCase.TEST_ERROR_EXIT_CODE)

    def _get_timedout_process_traceback(self) -> None:
        pipes = []
        for i, process in enumerate(self.processes):
            if process.exitcode is None:
                pipe = self.pid_to_pipe[process.pid]
                try:
                    pipe.send(MultiProcessTestCase.Event.GET_TRACEBACK)
                    pipes.append((i, pipe))
                except BrokenPipeError as e:
                    logger.error(f'Encountered error while trying to get traceback for process {i}: {e}')

        # Wait for results.
        for rank, pipe in pipes:
            # Wait for traceback
            if pipe.poll(5):
                if pipe.closed:
                    logger.info(f'Pipe closed for process {rank}, cannot retrieve traceback')
                    continue

                traceback = pipe.recv()
                logger.error(f'Process {rank} timed out with traceback: \n\n{traceback}')
            else:
                logger.error(f'Could not retrieve traceback for timed out process: {rank}')

    def _join_processes(self, fn) -> None:
        timeout = get_timeout(self.id())
        start_time = time.time()
        subprocess_error = False
        try:
            while True:
                # check to see if any subprocess exited with an error early.
                for (i, p) in enumerate(self.processes):
                    # This is the exit code processes exit with if they
                    # encountered an exception.
                    if p.exitcode == MultiProcessTestCase.TEST_ERROR_EXIT_CODE:
                        print(f'Process {i} terminated with exit code {p.exitcode}, terminating remaining processes.')
                        active_children = torch.multiprocessing.active_children()
                        for ac in active_children:
                            ac.terminate()
                        subprocess_error = True
                        break
                if subprocess_error:
                    break
                # All processes have joined cleanly if they all a valid exitcode
                if all([p.exitcode is not None for p in self.processes]):
                    break
                # Check if we should time out the test. If so, we terminate each process.
                elapsed = time.time() - start_time
                if elapsed > timeout:
                    self._get_timedout_process_traceback()
                    print(f'Timing out after {timeout} seconds and killing subprocesses.')
                    for p in self.processes:
                        p.terminate()
                    break
                # Sleep to avoid excessive busy polling.
                time.sleep(0.1)

            elapsed_time = time.time() - start_time

            if fn in self.skip_return_code_checks:
                self._check_no_test_errors(elapsed_time)
            else:
                self._check_return_codes(elapsed_time)
        finally:
            # Close all pipes
            for pid, pipe in self.pid_to_pipe.items():
                pipe.close()

            global TEST_SKIPS
            TEST_SKIPS = self.old_test_skips

    def _check_no_test_errors(self, elapsed_time) -> None:
        """
        Checks that we didn't have any errors thrown in the child processes.
        """
        for i, p in enumerate(self.processes):
            if p.exitcode is None:
                raise RuntimeError('Process {} timed out after {} seconds'.format(i, elapsed_time))
            self.assertNotEqual(self.TEST_ERROR_EXIT_CODE, p.exitcode)

    def _check_return_codes(self, elapsed_time) -> None:
        """
        Checks that the return codes of all spawned processes match, and skips
        tests if they returned a return code indicating a skipping condition.
        """
        first_process = self.processes[0]
        # first, we check if there are errors in actual processes
        # (via TEST_ERROR_EXIT CODE), and raise an exception for those.
        # the reason we do this is to attempt to raise a more helpful error
        # message than "Process x terminated/timed out"
        # TODO: we should pipe the exception of the failed subprocess here.
        # Currently, the actual exception is displayed as a logging output.
        errored_processes = [
            (i, p)
            for i, p in enumerate(self.processes)
            if p.exitcode == MultiProcessTestCase.TEST_ERROR_EXIT_CODE
        ]
        if errored_processes:
            error = ""
            for i, process in errored_processes:
                # Get error from pipe.
                error_message = self.pid_to_pipe[process.pid].recv()
                error += "Process {} exited with error code {} and exception:\n{}\n".format(
                    i, MultiProcessTestCase.TEST_ERROR_EXIT_CODE, error_message)

            raise RuntimeError(error)
        # If no process exited uncleanly, we check for timeouts, and then ensure
        # each process exited cleanly.
        for i, p in enumerate(self.processes):
            if p.exitcode is None:
                raise RuntimeError('Process {} terminated or timed out after {} seconds'.format(i, elapsed_time))
            self.assertEqual(
                p.exitcode,
                first_process.exitcode,
                msg="Expect process {} exit code to match Process 0 exit code of {}, but got {}".format(
                    i, first_process.exitcode, p.exitcode
                ),
            )
        for skip in TEST_SKIPS.values():
            if first_process.exitcode == skip.exit_code:
                raise unittest.SkipTest(skip.message)
        self.assertEqual(
            first_process.exitcode,
            0,
            msg="Expected zero exit code but got {}".format(first_process.exitcode)
        )

    @property
    def is_master(self) -> bool:
        return self.rank == 0<|MERGE_RESOLUTION|>--- conflicted
+++ resolved
@@ -71,8 +71,6 @@
 
 
 def require_n_gpus_for_nccl_backend(n, backend):
-<<<<<<< HEAD
-=======
     def decorator(func):
         @wraps(func)
         def wrapper(*args, **kwargs):
@@ -88,7 +86,6 @@
 
 
 def skip_if_lt_x_gpu(x):
->>>>>>> 8be5b1ca
     def decorator(func):
         @wraps(func)
         def wrapper(*args, **kwargs):
@@ -102,12 +99,8 @@
     return decorator
 
 
-<<<<<<< HEAD
-def skip_if_lt_x_gpu(x):
-=======
 # This decorator helps avoiding initializing cuda while testing other backends
 def nccl_skip_if_lt_x_gpu(backend, x):
->>>>>>> 8be5b1ca
     def decorator(func):
         @wraps(func)
         def wrapper(*args, **kwargs):
@@ -508,12 +501,7 @@
         if sys.platform != 'win32' and sys.platform != 'darwin':
             # Register signal handler to dump stack traces on FATALs.
             # Windows and MacOS do not support the signal handlers.
-<<<<<<< HEAD
-            import caffe2.python._import_c_extension as C
-            C.set_print_stack_traces_on_fatal_signal(True)  # type: ignore[attr-defined]
-=======
             torch._C._set_print_stack_traces_on_fatal_signal(True)  # type: ignore[attr-defined]
->>>>>>> 8be5b1ca
 
         # self.id() == e.g. '__main__.TestDistributed.test_get_rank'
         # We're retrieving a corresponding test and executing it.
