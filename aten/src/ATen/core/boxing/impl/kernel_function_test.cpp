--- conflicted
+++ resolved
@@ -34,11 +34,7 @@
 }
 
 void expectCallsIncrement(DispatchKey dispatch_key) {
-<<<<<<< HEAD
-  at::AutoDispatchBelowAutograd non_var_type_mode(true);
-=======
   at::AutoDispatchBelowAutograd mode;
->>>>>>> ec502873
 
   // assert that schema and cpu kernel are present
   auto op = c10::Dispatcher::singleton().findSchema({"_test::my_op", ""});
@@ -49,11 +45,7 @@
 }
 
 void expectCallsDecrement(DispatchKey dispatch_key) {
-<<<<<<< HEAD
-  at::AutoDispatchBelowAutograd non_var_type_mode(true);
-=======
   at::AutoDispatchBelowAutograd mode;
->>>>>>> ec502873
 
   // assert that schema and cpu kernel are present
   auto op = c10::Dispatcher::singleton().findSchema({"_test::my_op", ""});
@@ -701,11 +693,7 @@
 }
 
 void expectCallsConcatUnboxed(DispatchKey dispatch_key) {
-<<<<<<< HEAD
-  at::AutoDispatchBelowAutograd non_var_type_mode(true);
-=======
   at::AutoDispatchBelowAutograd mode;
->>>>>>> ec502873
 
   // assert that schema and cpu kernel are present
   auto op = c10::Dispatcher::singleton().findSchema({"_test::my_op", ""});
@@ -715,11 +703,7 @@
 }
 
 void expectCannotCallConcatBoxed(DispatchKey dispatch_key) {
-<<<<<<< HEAD
-  at::AutoDispatchBelowAutograd non_var_type_mode(true);
-=======
   at::AutoDispatchBelowAutograd mode;
->>>>>>> ec502873
 
   // assert that schema and cpu kernel are present
   auto op = c10::Dispatcher::singleton().findSchema({"_test::my_op", ""});
